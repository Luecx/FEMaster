#include "eigen.h"
#include "device.h"
#include "method.h"
#include <Spectra/SymEigsShiftSolver.h>
#include <Spectra/MatOp/SparseSymShiftSolve.h>
#include <Spectra/SymGEigsShiftSolver.h>
#include <Spectra/MatOp/SymShiftInvert.h>
#include <Spectra/MatOp/SparseSymMatProd.h>

namespace solver {

std::pair<DynamicVector, DynamicMatrix> compute_eigenvalues(SolverDevice device,
                                                            SparseMatrix& mat,
                                                            int num_eigenvalues,
                                                            bool return_vectors) {
    runtime_assert(mat.rows() == mat.cols(), "Matrix must be square");

    const auto N = mat.cols();
    DynamicVector eigenvalues{num_eigenvalues};
    DynamicMatrix eigenvectors{N, num_eigenvalues};
    eigenvalues.setZero();
    eigenvectors.setZero();

#ifndef SUPPORT_GPU
    logging::info(device != CPU, "This build does not support GPU-accelerated eigenvalue computation, falling back to CPU");
    device = CPU;
#else
#endif
    logging::info(device != CPU, "The eigenvalue solver does not support GPU-accelerated eigenvalue computation, falling back to CPU");
    device = CPU;

    logging::info(true, "");
    logging::info(true, "Computing ", num_eigenvalues, " eigenvalues with N=", N);

    logging::up();

#ifdef SUPPORT_GPU
    if (device == GPU) {
        // GPU eigenvalue computation using cuSOLVER (same as before)
        // ...
    }
#endif

    if (device == CPU) {
         // Start the time
         Timer t {};
         t.start();

         logging::info(true, "Using Spectra's SymEigsShiftSolver");

         Spectra::SparseSymShiftSolve<Precision> op(mat);
         Spectra::SymEigsShiftSolver<Spectra::SparseSymShiftSolve<Precision>> eigs(op, num_eigenvalues, 2 * num_eigenvalues, 0.0);

         eigs.init();
         eigs.compute(Spectra::SortRule::SmallestMagn);

         if (eigs.info() == Spectra::CompInfo::Successful) {
             // Extract the eigenvalues
             eigenvalues = eigs.eigenvalues();

             // If eigenvectors are requested, extract them
             if (return_vectors) {
                 eigenvectors = eigs.eigenvectors();
             }
         } else {
             logging::error(true, "Spectra eigenvalue computation failed");
         }

         t.stop();
         logging::info(true, "Eigenvalue computation finished on CPU");
         logging::info(true, "Elapsed time: " + std::to_string(t.elapsed()) + " ms");
    }

    logging::down();

    // Return the eigenvalues and eigenvectors if requested
    return {eigenvalues, return_vectors ? eigenvectors : DynamicMatrix{}};
}


std::pair<Eigen::VectorXd, Eigen::MatrixXd> compute_eigenvalues(SolverDevice device,
                                                                SparseMatrix& A,
                                                                const SparseMatrix& B,
                                                                int num_eigenvalues,
                                                                bool return_vectors) {
    runtime_assert(A.rows() == A.cols() && B.rows() == B.cols() && A.rows() == B.rows(),
                   "Matrices A and B must be square and of the same dimension");

    const auto N = A.cols();
    Eigen::VectorXd eigenvalues(num_eigenvalues);
    Eigen::MatrixXd eigenvectors(N, num_eigenvalues);
    eigenvalues.setZero();
    eigenvectors.setZero();

#ifndef SUPPORT_GPU
    logging::info(device != CPU, "This build does not support GPU-accelerated eigenvalue computation, falling back to CPU");
    device = CPU;
#else
#endif
    logging::info(device != CPU, "The eigenvalue solver does not support GPU-accelerated eigenvalue computation, falling back to CPU");
    device = CPU;

    logging::info(true, "");
    logging::info(true, "Computing ", num_eigenvalues, " generalized eigenvalues with N=", N);

    logging::up();

#ifdef SUPPORT_GPU
    if (device == GPU) {
        // GPU eigenvalue computation using cuSOLVER (same as before)
        // ...
    }
#endif

<<<<<<< HEAD
    // use eigen to show all eigenvalues of A:
    Eigen::SelfAdjointEigenSolver<SparseMatrix> eigen_solver(A);
    eigen_solver.compute(A);
    auto eigenvalues_A = eigen_solver.eigenvalues();
    std::cout << "Eigenvalues of A:" << std::endl;
    std::cout << eigenvalues_A << std::endl;

    Eigen::SelfAdjointEigenSolver<SparseMatrix> eigen_solver_B(B);
    eigen_solver_B.compute(B);
    auto eigenvalues_B = eigen_solver_B.eigenvalues();
    std::cout << "Eigenvalues of B:" << std::endl;
    std::cout << eigenvalues_B << std::endl;
=======
    std::cout << DynamicMatrix(A) << std::endl;
    std::cout << DynamicMatrix(B) << std::endl;

    // eigenvalues of a using eigen
    Eigen::SelfAdjointEigenSolver<SparseMatrix> eigensolver(A);
    if (eigensolver.info() == Eigen::Success) {
            std::cout << "The eigenvalues of A are:\n" << eigensolver.eigenvalues() << std::endl;
    }
    Eigen::SelfAdjointEigenSolver<SparseMatrix> eigensolver2(B);
        if (eigensolver2.info() == Eigen::Success) {
            std::cout << "The eigenvalues of B are:\n" << eigensolver2.eigenvalues() << std::endl;
    }

>>>>>>> 02e31eb7

    if (device == CPU) {
        // Start the time
        Timer t {};
        t.start();

        logging::info(true, "Using Spectra's SymGEigsShiftSolver");

        // Define the operation objects
        using OpType  = Spectra::SymShiftInvert<Precision, Eigen::Sparse, Eigen::Sparse>;
        using BOpType = Spectra::SparseSymMatProd<Precision>;

        OpType op(A, B);
        BOpType Bop(B);

        // Construct the solver with the specified shift
        Spectra::SymGEigsShiftSolver<OpType, BOpType, Spectra::GEigsMode::ShiftInvert>
            geigs(op, Bop, num_eigenvalues, 2 * num_eigenvalues, 0);

        geigs.init();
        int nconv = geigs.compute(Spectra::SortRule::LargestMagn);

        if (nconv < num_eigenvalues) {
            logging::warning(true, "Spectra generalized eigenvalue computation failed to converge for all eigenvalues");
            logging::warning(true, "Number of converged eigenvalues: ", nconv);
        }

        if (geigs.info() == Spectra::CompInfo::Successful) {
            // Extract the eigenvalues
            eigenvalues = geigs.eigenvalues();

            // If eigenvectors are requested, extract them
            if (return_vectors) {
                eigenvectors = geigs.eigenvectors();
            }
        } else {
            logging::error(true, "Spectra generalized eigenvalue computation failed");
        }

        t.stop();
        logging::info(true, "Generalized eigenvalue computation finished on CPU");
        logging::info(true, "Elapsed time: " + std::to_string(t.elapsed()) + " ms");
    }

    logging::down();

    // Return the eigenvalues and eigenvectors if requested
    return {eigenvalues, return_vectors ? eigenvectors : Eigen::MatrixXd{}};
}


}  // namespace solver
<|MERGE_RESOLUTION|>--- conflicted
+++ resolved
@@ -1,194 +1,179 @@
-#include "eigen.h"
-#include "device.h"
-#include "method.h"
-#include <Spectra/SymEigsShiftSolver.h>
-#include <Spectra/MatOp/SparseSymShiftSolve.h>
-#include <Spectra/SymGEigsShiftSolver.h>
-#include <Spectra/MatOp/SymShiftInvert.h>
-#include <Spectra/MatOp/SparseSymMatProd.h>
-
-namespace solver {
-
-std::pair<DynamicVector, DynamicMatrix> compute_eigenvalues(SolverDevice device,
-                                                            SparseMatrix& mat,
-                                                            int num_eigenvalues,
-                                                            bool return_vectors) {
-    runtime_assert(mat.rows() == mat.cols(), "Matrix must be square");
-
-    const auto N = mat.cols();
-    DynamicVector eigenvalues{num_eigenvalues};
-    DynamicMatrix eigenvectors{N, num_eigenvalues};
-    eigenvalues.setZero();
-    eigenvectors.setZero();
-
-#ifndef SUPPORT_GPU
-    logging::info(device != CPU, "This build does not support GPU-accelerated eigenvalue computation, falling back to CPU");
-    device = CPU;
-#else
-#endif
-    logging::info(device != CPU, "The eigenvalue solver does not support GPU-accelerated eigenvalue computation, falling back to CPU");
-    device = CPU;
-
-    logging::info(true, "");
-    logging::info(true, "Computing ", num_eigenvalues, " eigenvalues with N=", N);
-
-    logging::up();
-
-#ifdef SUPPORT_GPU
-    if (device == GPU) {
-        // GPU eigenvalue computation using cuSOLVER (same as before)
-        // ...
-    }
-#endif
-
-    if (device == CPU) {
-         // Start the time
-         Timer t {};
-         t.start();
-
-         logging::info(true, "Using Spectra's SymEigsShiftSolver");
-
-         Spectra::SparseSymShiftSolve<Precision> op(mat);
-         Spectra::SymEigsShiftSolver<Spectra::SparseSymShiftSolve<Precision>> eigs(op, num_eigenvalues, 2 * num_eigenvalues, 0.0);
-
-         eigs.init();
-         eigs.compute(Spectra::SortRule::SmallestMagn);
-
-         if (eigs.info() == Spectra::CompInfo::Successful) {
-             // Extract the eigenvalues
-             eigenvalues = eigs.eigenvalues();
-
-             // If eigenvectors are requested, extract them
-             if (return_vectors) {
-                 eigenvectors = eigs.eigenvectors();
-             }
-         } else {
-             logging::error(true, "Spectra eigenvalue computation failed");
-         }
-
-         t.stop();
-         logging::info(true, "Eigenvalue computation finished on CPU");
-         logging::info(true, "Elapsed time: " + std::to_string(t.elapsed()) + " ms");
-    }
-
-    logging::down();
-
-    // Return the eigenvalues and eigenvectors if requested
-    return {eigenvalues, return_vectors ? eigenvectors : DynamicMatrix{}};
-}
-
-
-std::pair<Eigen::VectorXd, Eigen::MatrixXd> compute_eigenvalues(SolverDevice device,
-                                                                SparseMatrix& A,
-                                                                const SparseMatrix& B,
-                                                                int num_eigenvalues,
-                                                                bool return_vectors) {
-    runtime_assert(A.rows() == A.cols() && B.rows() == B.cols() && A.rows() == B.rows(),
-                   "Matrices A and B must be square and of the same dimension");
-
-    const auto N = A.cols();
-    Eigen::VectorXd eigenvalues(num_eigenvalues);
-    Eigen::MatrixXd eigenvectors(N, num_eigenvalues);
-    eigenvalues.setZero();
-    eigenvectors.setZero();
-
-#ifndef SUPPORT_GPU
-    logging::info(device != CPU, "This build does not support GPU-accelerated eigenvalue computation, falling back to CPU");
-    device = CPU;
-#else
-#endif
-    logging::info(device != CPU, "The eigenvalue solver does not support GPU-accelerated eigenvalue computation, falling back to CPU");
-    device = CPU;
-
-    logging::info(true, "");
-    logging::info(true, "Computing ", num_eigenvalues, " generalized eigenvalues with N=", N);
-
-    logging::up();
-
-#ifdef SUPPORT_GPU
-    if (device == GPU) {
-        // GPU eigenvalue computation using cuSOLVER (same as before)
-        // ...
-    }
-#endif
-
-<<<<<<< HEAD
-    // use eigen to show all eigenvalues of A:
-    Eigen::SelfAdjointEigenSolver<SparseMatrix> eigen_solver(A);
-    eigen_solver.compute(A);
-    auto eigenvalues_A = eigen_solver.eigenvalues();
-    std::cout << "Eigenvalues of A:" << std::endl;
-    std::cout << eigenvalues_A << std::endl;
-
-    Eigen::SelfAdjointEigenSolver<SparseMatrix> eigen_solver_B(B);
-    eigen_solver_B.compute(B);
-    auto eigenvalues_B = eigen_solver_B.eigenvalues();
-    std::cout << "Eigenvalues of B:" << std::endl;
-    std::cout << eigenvalues_B << std::endl;
-=======
-    std::cout << DynamicMatrix(A) << std::endl;
-    std::cout << DynamicMatrix(B) << std::endl;
-
-    // eigenvalues of a using eigen
-    Eigen::SelfAdjointEigenSolver<SparseMatrix> eigensolver(A);
-    if (eigensolver.info() == Eigen::Success) {
-            std::cout << "The eigenvalues of A are:\n" << eigensolver.eigenvalues() << std::endl;
-    }
-    Eigen::SelfAdjointEigenSolver<SparseMatrix> eigensolver2(B);
-        if (eigensolver2.info() == Eigen::Success) {
-            std::cout << "The eigenvalues of B are:\n" << eigensolver2.eigenvalues() << std::endl;
-    }
-
->>>>>>> 02e31eb7
-
-    if (device == CPU) {
-        // Start the time
-        Timer t {};
-        t.start();
-
-        logging::info(true, "Using Spectra's SymGEigsShiftSolver");
-
-        // Define the operation objects
-        using OpType  = Spectra::SymShiftInvert<Precision, Eigen::Sparse, Eigen::Sparse>;
-        using BOpType = Spectra::SparseSymMatProd<Precision>;
-
-        OpType op(A, B);
-        BOpType Bop(B);
-
-        // Construct the solver with the specified shift
-        Spectra::SymGEigsShiftSolver<OpType, BOpType, Spectra::GEigsMode::ShiftInvert>
-            geigs(op, Bop, num_eigenvalues, 2 * num_eigenvalues, 0);
-
-        geigs.init();
-        int nconv = geigs.compute(Spectra::SortRule::LargestMagn);
-
-        if (nconv < num_eigenvalues) {
-            logging::warning(true, "Spectra generalized eigenvalue computation failed to converge for all eigenvalues");
-            logging::warning(true, "Number of converged eigenvalues: ", nconv);
-        }
-
-        if (geigs.info() == Spectra::CompInfo::Successful) {
-            // Extract the eigenvalues
-            eigenvalues = geigs.eigenvalues();
-
-            // If eigenvectors are requested, extract them
-            if (return_vectors) {
-                eigenvectors = geigs.eigenvectors();
-            }
-        } else {
-            logging::error(true, "Spectra generalized eigenvalue computation failed");
-        }
-
-        t.stop();
-        logging::info(true, "Generalized eigenvalue computation finished on CPU");
-        logging::info(true, "Elapsed time: " + std::to_string(t.elapsed()) + " ms");
-    }
-
-    logging::down();
-
-    // Return the eigenvalues and eigenvectors if requested
-    return {eigenvalues, return_vectors ? eigenvectors : Eigen::MatrixXd{}};
-}
-
-
-}  // namespace solver
+#include "eigen.h"
+#include "device.h"
+#include "method.h"
+#include <Spectra/SymEigsShiftSolver.h>
+#include <Spectra/MatOp/SparseSymShiftSolve.h>
+#include <Spectra/SymGEigsShiftSolver.h>
+#include <Spectra/MatOp/SymShiftInvert.h>
+#include <Spectra/MatOp/SparseSymMatProd.h>
+
+namespace solver {
+
+std::pair<DynamicVector, DynamicMatrix> compute_eigenvalues(SolverDevice device,
+                                                            SparseMatrix& mat,
+                                                            int num_eigenvalues,
+                                                            bool return_vectors) {
+    runtime_assert(mat.rows() == mat.cols(), "Matrix must be square");
+
+    const auto N = mat.cols();
+    DynamicVector eigenvalues{num_eigenvalues};
+    DynamicMatrix eigenvectors{N, num_eigenvalues};
+    eigenvalues.setZero();
+    eigenvectors.setZero();
+
+#ifndef SUPPORT_GPU
+    logging::info(device != CPU, "This build does not support GPU-accelerated eigenvalue computation, falling back to CPU");
+    device = CPU;
+#else
+#endif
+    logging::info(device != CPU, "The eigenvalue solver does not support GPU-accelerated eigenvalue computation, falling back to CPU");
+    device = CPU;
+
+    logging::info(true, "");
+    logging::info(true, "Computing ", num_eigenvalues, " eigenvalues with N=", N);
+
+    logging::up();
+
+#ifdef SUPPORT_GPU
+    if (device == GPU) {
+        // GPU eigenvalue computation using cuSOLVER (same as before)
+        // ...
+    }
+#endif
+
+    if (device == CPU) {
+         // Start the time
+         Timer t {};
+         t.start();
+
+         logging::info(true, "Using Spectra's SymEigsShiftSolver");
+
+         Spectra::SparseSymShiftSolve<Precision> op(mat);
+         Spectra::SymEigsShiftSolver<Spectra::SparseSymShiftSolve<Precision>> eigs(op, num_eigenvalues, 2 * num_eigenvalues, 0.0);
+
+         eigs.init();
+         eigs.compute(Spectra::SortRule::SmallestMagn);
+
+         if (eigs.info() == Spectra::CompInfo::Successful) {
+             // Extract the eigenvalues
+             eigenvalues = eigs.eigenvalues();
+
+             // If eigenvectors are requested, extract them
+             if (return_vectors) {
+                 eigenvectors = eigs.eigenvectors();
+             }
+         } else {
+             logging::error(true, "Spectra eigenvalue computation failed");
+         }
+
+         t.stop();
+         logging::info(true, "Eigenvalue computation finished on CPU");
+         logging::info(true, "Elapsed time: " + std::to_string(t.elapsed()) + " ms");
+    }
+
+    logging::down();
+
+    // Return the eigenvalues and eigenvectors if requested
+    return {eigenvalues, return_vectors ? eigenvectors : DynamicMatrix{}};
+}
+
+
+std::pair<Eigen::VectorXd, Eigen::MatrixXd> compute_eigenvalues(SolverDevice device,
+                                                                SparseMatrix& A,
+                                                                const SparseMatrix& B,
+                                                                int num_eigenvalues,
+                                                                bool return_vectors) {
+    runtime_assert(A.rows() == A.cols() && B.rows() == B.cols() && A.rows() == B.rows(),
+                   "Matrices A and B must be square and of the same dimension");
+
+    const auto N = A.cols();
+    Eigen::VectorXd eigenvalues(num_eigenvalues);
+    Eigen::MatrixXd eigenvectors(N, num_eigenvalues);
+    eigenvalues.setZero();
+    eigenvectors.setZero();
+
+#ifndef SUPPORT_GPU
+    logging::info(device != CPU, "This build does not support GPU-accelerated eigenvalue computation, falling back to CPU");
+    device = CPU;
+#else
+#endif
+    logging::info(device != CPU, "The eigenvalue solver does not support GPU-accelerated eigenvalue computation, falling back to CPU");
+    device = CPU;
+
+    logging::info(true, "");
+    logging::info(true, "Computing ", num_eigenvalues, " generalized eigenvalues with N=", N);
+
+    logging::up();
+
+#ifdef SUPPORT_GPU
+    if (device == GPU) {
+        // GPU eigenvalue computation using cuSOLVER (same as before)
+        // ...
+    }
+#endif
+
+    std::cout << DynamicMatrix(A) << std::endl;
+    std::cout << DynamicMatrix(B) << std::endl;
+
+    // eigenvalues of a using eigen
+    Eigen::SelfAdjointEigenSolver<SparseMatrix> eigensolver(A);
+    if (eigensolver.info() == Eigen::Success) {
+            std::cout << "The eigenvalues of A are:\n" << eigensolver.eigenvalues() << std::endl;
+    }
+    Eigen::SelfAdjointEigenSolver<SparseMatrix> eigensolver2(B);
+        if (eigensolver2.info() == Eigen::Success) {
+            std::cout << "The eigenvalues of B are:\n" << eigensolver2.eigenvalues() << std::endl;
+    }
+
+
+    if (device == CPU) {
+        // Start the time
+        Timer t {};
+        t.start();
+
+        logging::info(true, "Using Spectra's SymGEigsShiftSolver");
+
+        // Define the operation objects
+        using OpType  = Spectra::SymShiftInvert<Precision, Eigen::Sparse, Eigen::Sparse>;
+        using BOpType = Spectra::SparseSymMatProd<Precision>;
+
+        OpType op(A, B);
+        BOpType Bop(B);
+
+        // Construct the solver with the specified shift
+        Spectra::SymGEigsShiftSolver<OpType, BOpType, Spectra::GEigsMode::ShiftInvert>
+            geigs(op, Bop, num_eigenvalues, 2 * num_eigenvalues, 0);
+
+        geigs.init();
+        int nconv = geigs.compute(Spectra::SortRule::LargestMagn);
+
+        if (nconv < num_eigenvalues) {
+            logging::warning(true, "Spectra generalized eigenvalue computation failed to converge for all eigenvalues");
+            logging::warning(true, "Number of converged eigenvalues: ", nconv);
+        }
+
+        if (geigs.info() == Spectra::CompInfo::Successful) {
+            // Extract the eigenvalues
+            eigenvalues = geigs.eigenvalues();
+
+            // If eigenvectors are requested, extract them
+            if (return_vectors) {
+                eigenvectors = geigs.eigenvectors();
+            }
+        } else {
+            logging::error(true, "Spectra generalized eigenvalue computation failed");
+        }
+
+        t.stop();
+        logging::info(true, "Generalized eigenvalue computation finished on CPU");
+        logging::info(true, "Elapsed time: " + std::to_string(t.elapsed()) + " ms");
+    }
+
+    logging::down();
+
+    // Return the eigenvalues and eigenvectors if requested
+    return {eigenvalues, return_vectors ? eigenvectors : Eigen::MatrixXd{}};
+}
+
+
+}  // namespace solver