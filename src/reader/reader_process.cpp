//
// Created by Finn Eggers on 05.09.23.
//
#include "../cos/cylindrical_system.h"
#include "../cos/rectangular_system.h"
#include "../model/beam/b33.h"
#include "../model/pointelem/point.h"
#include "../model/solid/c3d10.h"
#include "../model/solid/c3d15.h"
#include "../model/solid/c3d20.h"
#include "../model/solid/c3d20r.h"
#include "../model/solid/c3d4.h"
#include "../model/solid/c3d6.h"
#include "../model/solid/c3d8.h"
#include "reader.h"

namespace fem::model {
struct MITC4;
}
namespace fem::reader {
void Reader::process() {
    // read first line
    next_line();

    while (m_current_line.type() != END_OF_FILE) {
        while (m_current_line.type() != KEYWORD_LINE && m_current_line.type() != END_OF_FILE) {
            next_line();
        }

        if (m_current_line.type() == END_OF_FILE) {
            break;
        }

        logging::info(true, "Parsing: ", m_current_line.line());
        if (m_current_line.command() == "NODE") {
            process_nodes();
        } else if (m_current_line.command() == "ELEMENT") {
            process_elements();
        } else if (m_current_line.command() == "SURFACE") {
            process_surfaces();
        } else if (m_current_line.command() == "NSET") {
            process_nset();
        } else if (m_current_line.command() == "ELSET") {
            process_elset();
        } else if (m_current_line.command() == "SFSET") {
            process_sfset();
        } else if (m_current_line.command() == "MATERIAL") {
            process_material();
        } else if (m_current_line.command() == "ELASTIC") {
            process_elastic();
        } else if (m_current_line.command() == "DENSITY") {
            process_density();
        } else if (m_current_line.command() == "THERMALEXPANSION") {
            process_thermal_expansion();
        } else if (m_current_line.command() == "PROFILE") {
            process_profile();
        } else if (m_current_line.command() == "SOLIDSECTION") {
            process_solid_section();
        } else if (m_current_line.command() == "BEAMSECTION") {
            process_beam_section();
        } else if (m_current_line.command() == "POINTMASSSECTION") {
            process_point_mass_section();
        } else if (m_current_line.command() == "SUPPORT") {
            process_support();
        } else if (m_current_line.command() == "TEMPERATURE") {
            process_temperature();
        } else if (m_current_line.command() == "ORIENTATION") {
            process_coordinate_system();
        } else if (m_current_line.command() == "CONNECTOR") {
            process_connector();
        } else if (m_current_line.command() == "COUPLING") {
            process_coupling();
        } else if (m_current_line.command() == "TIE") {
            process_tie();
        } else if (m_current_line.command() == "CLOAD") {
            process_cload();
        } else if (m_current_line.command() == "DLOAD") {
            process_dload();
        } else if (m_current_line.command() == "VLOAD") {
            process_vload();
        } else if (m_current_line.command() == "TLOAD") {
            process_tload();
        } else if (m_current_line.command() == "LOADCASE") {
            process_loadcase();
        } else if (m_current_line.command() == "EXIT") {
            std::exit(0); next_line();
        } else if (m_current_line.command() == "DEBUG") {
            std::cout << *m_model << std::endl; next_line();
        }

        else {
            logging::warning(false, "Unknown command: ", m_current_line.line());
            next_line();
        }
    }
}

void Reader::process_nodes() {
    // read NODE
    // check if NSET is defined, if not, use NALL
    m_model->_data->node_sets.activate(m_current_line.parse<std::string>("NSET", "NALL"));

    while (next_line().type() == DATA_LINE) {
        int node_id = m_current_line.get_value(0, 0);
        Precision x = m_current_line.get_value(1, (Precision) 0);
        Precision y = m_current_line.get_value(2, (Precision) 0);
        Precision z = m_current_line.get_value(3, (Precision) 0);
        m_model->set_node(node_id, x, y, z);
    }
}

void Reader::process_elements() {
    // read ELEMENT
    // check if ELSET is defined, if not, use EALL
    m_model->_data->elem_sets.activate(m_current_line.parse<std::string>("ELSET", "EALL"));

    auto type = m_current_line.require<std::string>("TYPE");


    auto gather_values = [&](Index req_values) -> std::vector<ID> {
        std::vector<ID> values;
        for(Index i = 1; i < m_current_line.values().size(); i++){
            values.push_back(std::stoi(m_current_line.values()[i]));
        }
        while(values.size() < req_values){
            next_line();
            for(const auto& val : m_current_line.values()){
                values.push_back(std::stoi(val));
            }
        }
        return values;
    };

    while (next_line().type() == DATA_LINE) {
        ID id = m_current_line.get_value(0, 0);
        if (type == "C3D4") {
            auto values = gather_values(4);
            m_model->set_element<fem::model::C3D4>(id, values[0], values[1], values[2], values[3]);
        } else if (type == "C3D5") {
            auto values = gather_values(5);
            m_model->set_element<fem::model::C3D8>(id,
                                                   values[0], values[1], values[2], values[3],
                                                   values[4], values[4], values[4], values[4]);
        } else if (type == "C3D6") {
            auto values = gather_values(6);
            m_model->set_element<fem::model::C3D6>(id,
                                                   values[0], values[1], values[2], values[3],
                                                   values[4], values[5]);
        } else if (type == "C3D8") {
            auto values = gather_values(8);
            m_model->set_element<fem::model::C3D8>(id,
                                                   values[0], values[1], values[2], values[3],
                                                   values[4], values[5], values[6], values[7]);
        } else if (type == "C3D10") {
            auto values = gather_values(10);
            m_model->set_element<fem::model::C3D10>(id,
                                                    values[0], values[1], values[2], values[3],
                                                    values[4], values[5], values[6], values[7],
                                                    values[8], values[9]);
        } else if (type == "C3D15") {
            auto values = gather_values(15);
            m_model->set_element<fem::model::C3D15>(id,
                                                    values[0], values[1], values[2], values[3],
                                                    values[4], values[5], values[6], values[7],
                                                    values[8], values[9], values[10], values[11],
                                                    values[12], values[13], values[14]);
        } else if (type == "C3D20") {
            auto values = gather_values(20);
            m_model->set_element<fem::model::C3D20>(id,
                                                    values[0], values[1], values[2], values[3],
                                                    values[4], values[5], values[6], values[7],
                                                    values[8], values[9], values[10], values[11],
                                                    values[12], values[13], values[14], values[15],
                                                    values[16], values[17], values[18], values[19]);
        } else if (type == "C3D20R") {
            auto values = gather_values(20);
            m_model->set_element<fem::model::C3D20R>(id,
                                                    values[0], values[1], values[2], values[3],
                                                    values[4], values[5], values[6], values[7],
                                                    values[8], values[9], values[10], values[11],
                                                    values[12], values[13], values[14], values[15],
                                                    values[16], values[17], values[18], values[19]);
        } else if (type == "B33") {
            auto values = gather_values(2);
            m_model->set_element<fem::model::B33>(id, values[0], values[1]);
<<<<<<< HEAD
        }else if (type == "P") {
            auto values = gather_values(1);
            m_model->set_element<fem::model::Point>(id, values[0]);
        }else {
=======
        } else if (type == "S4") {
            auto values = gather_values(4);
            m_model->set_element<fem::model::MITC4>(id, values[0], values[1], values[2], values[3]);
        } else {
>>>>>>> 97d8bd5c
            logging::warning(false, "Unknown element type ", type);
            return;
        }
    }
}

void Reader::process_surfaces() {
    // Activate the specified element set (if any) before processing surfaces.
    m_model->_data->surface_sets.activate(m_current_line.require<std::string>("SFSET", "NAME"));

    while(next_line().type() == DATA_LINE) {
        // Read the number of parts in the current line.
        int num_values = static_cast<int>(m_current_line.values().size());

        int id = -1; // Default value for ID if not specified.
        int elem_id = -1;
        int surf_side = -1;
        std::string set_name;

        if (num_values == 3) {
            // Three parts: ID, elementID, sideID
            id      = m_current_line.get_value(0, 0);
            elem_id = m_current_line.get_value(1, 0);
            if (m_current_line.values()[2][0] == 'S') {
                surf_side = std::stoi(m_current_line.values()[2].substr(1));
            } else {
                surf_side = m_current_line.get_value(2, 0);
            }

            m_model->set_surface(id, elem_id, surf_side);

        } else if (num_values == 2) {
            // Two parts: Either elementID/elementSet and sideID
            const std::string &first_value = m_current_line.values()[0];

            // Determine if the first value is a numeric element ID or a set name.
            bool is_numeric = std::all_of(first_value.begin(), first_value.end(), ::isdigit);

            if (is_numeric) {
                // First value is element ID
                elem_id = std::stoi(first_value);
                if (m_current_line.values()[1][0] == 'S') {
                    surf_side = std::stoi(m_current_line.values()[1].substr(1));
                } else {
                    surf_side = m_current_line.get_value(1, 0);
                }

                m_model->set_surface(id, elem_id, surf_side);
            } else {
                // First value is element set name
                set_name = first_value;
                if (m_current_line.values()[1][0] == 'S') {
                    surf_side = std::stoi(m_current_line.values()[1].substr(1));
                } else {
                    surf_side = m_current_line.get_value(1, 0);
                }

                // Use the set name to define the surface.
                m_model->set_surface(set_name, surf_side);
            }
        }
    }
}

void Reader::process_nset() {
    // read NSET, NAME=xyz
    bool generate = m_current_line.has_key("GENERATE");
    auto setname  = m_current_line.require<std::string>("NAME", "NSET");
    m_model->_data->node_sets.activate(setname);
    while (next_line().type() == DATA_LINE) {
        if (generate) {
            // require exactly 2 or 3 values, not more, not less
            logging::warning(m_current_line.count_values() == 2
                            || m_current_line.count_values() == 3, "GENERATE requires exactly 2 or 3 values.");

            ID id1 = m_current_line.get_value(0, 0);
            ID id2 = m_current_line.get_value(1, 0);
            ID inc = m_current_line.get_value(2, 1);
            for (ID i = id1; i <= id2; i += inc) {
                m_model->_data->node_sets.get()->add(i);
            }
        } else {
            for (const auto& id : m_current_line.values()) {
                m_model->_data->node_sets.get()->add(std::stoi(id));
            }
        }
    }
}

void Reader::process_elset() {
    // read ELSET, NAME=xyz
    bool generate = m_current_line.has_key("GENERATE");

    m_model->_data->elem_sets.activate(m_current_line.require<std::string>("NAME", "ELSET"));
    while (next_line().type() == DATA_LINE) {

        if (generate) {
            // require exactly 2 or 3 values, not more, not less
            logging::warning(m_current_line.count_values() == 2
                            || m_current_line.count_values() == 3, "GENERATE requires exactly 2 or 3 values.");

            ID id1 = m_current_line.get_value(0, 0);
            ID id2 = m_current_line.get_value(1, 0);
            ID inc = m_current_line.get_value(2, 1);
            for (ID i = id1; i <= id2; i += inc) {
                m_model->_data->elem_sets.get()->add(i);
            }
        } else {
            for (const auto& id : m_current_line.values()) {
                m_model->_data->elem_sets.get()->add(std::stoi(id));
            }
        }
    }
}

void Reader::process_sfset() {
    // read ELSET, NAME=xyz
    bool generate = m_current_line.has_key("GENERATE");
    m_model->_data->surface_sets.activate(m_current_line.require<std::string>("NAME", "SFSET"));

    while (next_line().type() == DATA_LINE) {
        if (generate) {
            // require exactly 2 or 3 values, not more, not less
            logging::warning(m_current_line.count_values() == 2
                            || m_current_line.count_values() == 3, "GENERATE requires exactly 2 or 3 values.");

            ID id1 = m_current_line.get_value(0, 0);
            ID id2 = m_current_line.get_value(1, 0);
            ID inc = m_current_line.get_value(2, 1);
            for (ID i = id1; i <= id2; i += inc) {
                m_model->_data->surface_sets.get()->add(i);
            }
        } else {
            for (const auto& id : m_current_line.values()) {
                m_model->_data->surface_sets.get()->add(std::stoi(id));
            }
        }
    }
}

void Reader::process_material() {
    // read MATERIAL, NAME=xyz
    m_model->_data->materials.activate(m_current_line.require<std::string>("NAME"));
    next_line();
}

void Reader::process_elastic() {
    // read ELASTIC, TYPE=xyz
    auto type = m_current_line.require<std::string>("TYPE");
    next_line();
    if (type == "ISO" || type == "ISOTROPIC") {
        auto E = m_current_line.get_value(0, 0.0f);
        auto n = m_current_line.get_value(1, 0.0f);
        m_model->_data->materials.get()->set_elasticity<fem::material::IsotropicElasticity>(E, n);
    }
    if (type == "ORTHO" || type == "ORTHOTROPIC") {
        auto E1 = m_current_line.get_value(0, 0.0f);
        auto E2 = m_current_line.get_value(1, 0.0f);
        auto E3 = m_current_line.get_value(2, 0.0f);
        auto G23 = m_current_line.get_value(3, 0.0f);
        auto G13 = m_current_line.get_value(4, 0.0f);
        auto G12 = m_current_line.get_value(5, 0.0f);
        auto nu23 = m_current_line.get_value(6, 0.0f);
        auto nu13 = m_current_line.get_value(7, 0.0f);
        auto nu12 = m_current_line.get_value(8, 0.0f);
        m_model->_data->materials.get()->set_elasticity<fem::material::OrthotropicElasticity>(
            E1, E2, E3, G23, G13, G12, nu23, nu13, nu12);
    }
    next_line();
}

void Reader::process_density() {
    // read DENSITY
    next_line();
    auto v = m_current_line.get_value(0, 0.0f);
    m_model->_data->materials.get()->set_density(v);
    next_line();
}

void Reader::process_thermal_expansion() {
    // read THERMAL EXPANSION
    next_line();
    auto v = m_current_line.get_value(0, 0.0f);
    m_model->_data->materials.get()->set_thermal_expansion(v);
    next_line();
}

void Reader::process_profile() {
    auto mat = m_current_line.require<std::string>("NAME", "PROFILE");
    next_line();
    Precision A = m_current_line.get_value(0, 0.0f);
    Precision Iy = m_current_line.get_value(1, 0.0f);
    Precision Iz = m_current_line.get_value(2, 0.0f);
    Precision Jt = m_current_line.get_value(3, 0.0f);
    m_model->_data->profiles.activate(mat, A, Iy, Iz, Jt);
    next_line();
}

void Reader::process_solid_section() {
    auto mat = m_current_line.require<std::string>("MAT", "MATERIAL");
    auto els = m_current_line.require<std::string>("ELSET");
    m_model->solid_section(els, mat);
    next_line();
}

void Reader::process_beam_section() {
    auto mat = m_current_line.require<std::string>("MAT", "MATERIAL");
    auto els = m_current_line.require<std::string>("ELSET");
    auto profile = m_current_line.require<std::string>("PROFILE");
    next_line();
    Precision n1x = m_current_line.get_value(0, 0.0f);
    Precision n1y = m_current_line.get_value(1, 0.0f);
    Precision n1z = m_current_line.get_value(2, 0.0f);
    Vec3 n1 = Vec3(n1x, n1y, n1z);
    m_model->beam_section(els, mat, profile, n1);
    next_line();
}

void Reader::process_point_mass_section() {
    auto els = m_current_line.require<std::string>("ELSET");
    auto mass = m_current_line.parse("MASS", 0.0f);
    next_line();
    Vec3 inertia = Vec3::Zero();
    if (m_current_line.type() == DATA_LINE) {
        inertia(0) = m_current_line.get_value(0, 0.0f);
        inertia(1) = m_current_line.get_value(1, 0.0f);
        inertia(2) = m_current_line.get_value(2, 0.0f);
        next_line();
    }

    m_model->point_mass_section(els, mass, inertia);
}

void Reader::process_cload() {
    // read CLOAD, LOAD_COLLECTOR=xyz
    // NSET, lx, ly, lz
    // id, lx, ly, lz
    // ...
    m_model->_data->load_cols.activate(m_current_line.require<std::string>("LOAD_COLLECTOR"));
    while (next_line().type() == DATA_LINE) {
        auto str = m_current_line.values()[0];
        auto lx  = m_current_line.get_value(1, 0.0f);
        auto ly  = m_current_line.get_value(2, 0.0f);
        auto lz  = m_current_line.get_value(3, 0.0f);

        auto mx  = m_current_line.get_value(4, 0.0f);
        auto my  = m_current_line.get_value(5, 0.0f);
        auto mz  = m_current_line.get_value(6, 0.0f);

        if (m_model->_data->node_sets.has(str)) {
            m_model->add_cload(str, Vec6(lx, ly, lz, mx, my, mz));
        } else {
            m_model->add_cload(std::stoi(m_current_line.values()[0]), Vec6(lx, ly, lz, mx, my, mz));
        }
    }
}

void Reader::process_dload() {
    // read DLOAD, LOAD_COLLECTOR=xyz
    // SFSET, lx, ly, lz
    // id, lx, ly, lz
    // ...
    m_model->_data->load_cols.activate(m_current_line.require<std::string>("LOAD_COLLECTOR"));

    while (next_line().type() == DATA_LINE) {
        auto str = m_current_line.values()[0];
        auto lx  = m_current_line.get_value(1, 0.0f);
        auto ly  = m_current_line.get_value(2, 0.0f);
        auto lz  = m_current_line.values().size() > 3 ? std::stof(m_current_line.values()[3]) : 0;

        if (m_model->_data->surface_sets.has(str)) {
            m_model->add_dload(str, Vec3(lx, ly, lz));
        } else {
            m_model->add_dload(std::stoi(m_current_line.values()[0]), Vec3(lx, ly, lz));
        }
    }
}

void Reader::process_vload() {
    // read VLOAD, LOAD_COLLECTOR=xyz
    // NSET, lx, ly, lz
    // id, lx, ly, lz
    // ...
    m_model->_data->load_cols.activate(m_current_line.require<std::string>("LOAD_COLLECTOR"));
    while (next_line().type() == DATA_LINE) {
        auto str = m_current_line.values()[0];
        auto lx  = m_current_line.get_value(1, 0.0f);
        auto ly  = m_current_line.get_value(2, 0.0f);
        auto lz  = m_current_line.get_value(3, 0.0f);

        if (m_model->_data->elem_sets.has(str)) {
            m_model->add_vload(str, Vec3(lx, ly, lz));
        } else {
            m_model->add_vload(std::stoi(m_current_line.values()[0]), Vec3(lx, ly, lz));
        }
    }
}

void Reader::process_tload() {
    // read TLOAD, LOAD_COLLECTOR=xyz, temperature field=xyz, reference temperature=xyz
    auto lod_col  = m_current_line.require<std::string>("LOAD_COLLECTOR");
    auto temp_fi  = m_current_line.require<std::string>("TEMPERATUREFIELD");
    auto ref_temp = m_current_line.require<Precision  >("REFERENCETEMPERATURE");

    m_model->_data->load_cols.activate(lod_col);
    m_model->add_tload(temp_fi, ref_temp);
    next_line();
}

void Reader::process_support() {
    // read SUPPORT, SUPPORT_COLLECTOR=xyz
    // NSET, lx, ly, lz
    // id, lx, ly, lz
    // ...
    // use empty field if no support
    auto supp_col    = m_current_line.require<std::string>("SUPPORT_COLLECTOR");
    auto orientation = m_current_line.parse<std::string>("ORIENTATION", "");

    m_model->_data->supp_cols.activate(supp_col);

    while (next_line().type() == DATA_LINE) {
        auto str = m_current_line.values()[0];
        StaticVector<6> constraint;

        for(Dim i = 0; i < 6; i++) {
            bool is_given = i < m_current_line.values().size() - 1;
            bool is_empty = !is_given || m_current_line.values()[i + 1].empty();

            if (is_given && !is_empty) {
                constraint(i) = std::stof(m_current_line.values()[i + 1]);
            } else {
                constraint(i) = NAN;
            }
        }

        if (m_model->_data->node_sets.has(str)) {
            m_model->add_support(str, constraint, orientation);
        } else {
            m_model->add_support(std::stoi(str), constraint, orientation);
        }
    }
}

void Reader::process_temperature() {
    // read TEMPERATURE, NAME=xyz
    // NSET, value
    // id, value
    // ...
    auto name = m_current_line.require<std::string>("NAME");

    while (next_line().type() == DATA_LINE) {
        auto str   = m_current_line.values()[0];
        auto value = m_current_line.get_value(1, 0.0f);

        if (m_model->_data->node_sets.has(str)) {
            for (auto id : *m_model->_data->node_sets.get(str)) {
                m_model->set_field_temperature(name, id, value);
            }
        } else {
            m_model->set_field_temperature(name, std::stoi(str), value);
        }
    }
}

void Reader::process_coordinate_system() {
    auto type       = m_current_line.require<std::string>("TYPE");
    auto definition = m_current_line.parse<std::string>("DEFINITION", "VECTOR");
    auto name       = m_current_line.require<std::string>("NAME");

    next_line();

    if (type == "RECTANGULAR") {
        if (m_current_line.count_values() == 3) {
            auto x = m_current_line.get_value(0, 0.0f);
            auto y = m_current_line.get_value(1, 0.0f);
            auto z = m_current_line.get_value(2, 0.0f);
            m_model->add_coordinate_system<cos::RectangularSystem>(name, Vec3{x,y,z});
        } else if (m_current_line.count_values() == 6) {
            auto x1 = m_current_line.get_value(0, 0.0f);
            auto y1 = m_current_line.get_value(1, 0.0f);
            auto z1 = m_current_line.get_value(2, 0.0f);
            auto x2 = m_current_line.get_value(3, 0.0f);
            auto y2 = m_current_line.get_value(4, 0.0f);
            auto z2 = m_current_line.get_value(5, 0.0f);
            m_model->add_coordinate_system<cos::RectangularSystem>(name, Vec3{x1,y1,z1}, Vec3{x2,y2,z2});
        } else if (m_current_line.count_values() == 9) {
            auto x1 = m_current_line.get_value(0, 0.0f);
            auto y1 = m_current_line.get_value(1, 0.0f);
            auto z1 = m_current_line.get_value(2, 0.0f);
            auto x2 = m_current_line.get_value(3, 0.0f);
            auto y2 = m_current_line.get_value(4, 0.0f);
            auto z2 = m_current_line.get_value(5, 0.0f);
            auto x3 = m_current_line.get_value(6, 0.0f);
            auto y3 = m_current_line.get_value(7, 0.0f);
            auto z3 = m_current_line.get_value(8, 0.0f);
            m_model->add_coordinate_system<cos::RectangularSystem>(name, Vec3{x1,y1,z1}, Vec3{x2,y2,z2}, Vec3{x3,y3,z3});
        } else {
            logging::error(false, "Cannot create coordinate system with", m_current_line.count_values(),
                " values. Needs to be 3, 6 or 9.");
        }
    } else if (type== "CYLINDRICAL") {
        if (m_current_line.count_values() == 9) {
            auto x1 = m_current_line.get_value(0, 0.0f);
            auto y1 = m_current_line.get_value(1, 0.0f);
            auto z1 = m_current_line.get_value(2, 0.0f);
            auto x2 = m_current_line.get_value(3, 0.0f);
            auto y2 = m_current_line.get_value(4, 0.0f);
            auto z2 = m_current_line.get_value(5, 0.0f);
            auto x3 = m_current_line.get_value(6, 0.0f);
            auto y3 = m_current_line.get_value(7, 0.0f);
            auto z3 = m_current_line.get_value(8, 0.0f);
            m_model->add_coordinate_system<cos::CylindricalSystem>(name, Vec3{x1,y1,z1}, Vec3{x2,y2,z2}, Vec3{x3,y3,z3});
        } else {
            logging::error(false, "Cannot create coordinate system with", m_current_line.count_values(),
                " values. Needs to be exactly 9.");
        }
    }

    else {
        logging::error(false, "Unknown coordinate system type: ", type);
    }
    next_line();
}

void Reader::process_connector() {
    auto type = m_current_line.require<std::string>("TYPE");
    auto nset1 = m_current_line.require<std::string>("NSET1");
    auto nset2 = m_current_line.require<std::string>("NSET2");
    auto coord = m_current_line.require<std::string>("COORDINATESYSTEM");

    constraint::ConnectorType ctype = constraint::ConnectorType::None;
    if (type == "BEAM") {
        ctype = constraint::ConnectorType::Beam;
    } else if (type == "HINGE") {
        ctype = constraint::ConnectorType::Hinge;
    } else if (type == "CYLINDRICAL") {
        ctype = constraint::ConnectorType::Cylindrical;
    } else if (type == "TRANSLATOR") {
        ctype = constraint::ConnectorType::Translator;
    } else {
        logging::error(false, "Unknown connector type: ", type);
    }

    m_model->add_connector(nset1, nset2, coord, ctype);

    next_line();
}


void Reader::process_coupling() {
    // read COUPLING, MASTER=xyz, SLAVE=xyz, DOFS=xyz, TYPE=xyz
    auto master_set = m_current_line.require<std::string>("MASTER");
    auto type       = m_current_line.require<std::string>("TYPE");

    // either SLAVE or SURFACE can be defined. slave refers to a node set and surface to a surface set
    auto slave_set  = m_current_line.parse  <std::string>("SLAVE", "");
    auto surface    = m_current_line.parse  <std::string>("SFSET", "");

    next_line();

    Dofs dof_mask {false, false, false, false, false, false};
    for (Dim i = 0; i < 6; i++) {
        if (i < m_current_line.values().size()) {
            dof_mask(i) = std::stof(m_current_line.values()[i]) > 0;
        }
    }

    if (type == "KINEMATIC") {
        if (surface.empty()) {
            m_model->add_coupling(master_set, slave_set, dof_mask, constraint::CouplingType::KINEMATIC, false);
        } else {
            m_model->add_coupling(master_set, surface, dof_mask, constraint::CouplingType::KINEMATIC, true);
        }
    } else {
        logging::warning(false, "Unknown coupling type: ", type);
        logging::warning(false, "    Known coupling types: KINEMATIC");
    }
    next_line();
}

void Reader::process_tie() {
    // read COUPLING, MASTER=xyz, SLAVE=xyz
    auto master_set = m_current_line.require<std::string>("MASTER");
    auto slave_set  = m_current_line.require<std::string>("SLAVE");
    auto adjust     = m_current_line.parse  <std::string>("ADJUST", "NO");
    auto distance   = m_current_line.require<Precision>("DISTANCE");

    m_model->add_tie(master_set, slave_set, distance, adjust == "YES");
    next_line();
}

void Reader::process_loadcase() {
    if (m_current_line.require<std::string>("TYPE") == "LINEARSTATIC") {
        process_loadcase_linear_static();
    } else if (m_current_line.require<std::string>("TYPE") == "LINEARSTATICTOPO") {
        process_loadcase_linear_static_topo();
    } else if (m_current_line.require<std::string>("TYPE") == "EIGENFREQ") {
        process_loadcase_eigenfreq();
    } else {
        logging::warning(false, "unknown loadcase type: ", m_current_line.require<std::string>("TYPE"));
    }
}

void Reader::process_loadcase_linear_static() {
    // read first line
    next_line();
    loadcase::LinearStatic lc {m_data.current_loadcase_num++, &m_writer, m_model.get()};
    while (m_current_line.type() != END_OF_FILE) {
        while (m_current_line.type() != KEYWORD_LINE && m_current_line.type() != END_OF_FILE) {
            next_line();
        }

        logging::info(true, "   Parsing: ", m_current_line.line());
        if (m_current_line.command() == "SUPPORT") {
            process_loadcase_linear_static_support(&lc);
        } else if (m_current_line.command() == "LOAD") {
            process_loadcase_linear_static_load(&lc);
        } else if (m_current_line.command() == "SOLVER") {
            process_loadcase_linear_static_solver(&lc);
        } else if (m_current_line.command() == "REQUESTSTIFFNESS") {
            process_loadcase_linear_static_request_stiffness(&lc);
        }else if (m_current_line.command() == "END") {
            next_line();
            break;
        } else {
            logging::warning(false, "   Unknown command for linear static loadcase: ", m_current_line.line());
            next_line();
        }
    }

    lc.run();
}

void Reader::process_loadcase_linear_static_topo() {
    // read first line
    next_line();
    loadcase::LinearStaticTopo lc {m_data.current_loadcase_num++, &m_writer, m_model.get()};
    while (m_current_line.type() != END_OF_FILE) {
        while (m_current_line.type() != KEYWORD_LINE && m_current_line.type() != END_OF_FILE) {
            next_line();
        }

        logging::info(true, "   Parsing: ", m_current_line.line());
        if (m_current_line.command() == "SUPPORT") {
            process_loadcase_linear_static_support(&lc);
        } else if (m_current_line.command() == "LOAD") {
            process_loadcase_linear_static_load(&lc);
        } else if (m_current_line.command() == "SOLVER") {
            process_loadcase_linear_static_solver(&lc);
        } else if (m_current_line.command() == "EXPONENT") {
            process_loadcase_linear_static_topo_exponent(&lc);
        } else if (m_current_line.command() == "DENSITY") {
            process_loadcase_linear_static_topo_density(&lc);
        } else if (m_current_line.command() == "ORIENTATION") {
            process_loadcase_linear_static_topo_orientation(&lc);
        } else if (m_current_line.command() == "END") {
            next_line();
            break;
        } else {
            logging::warning(false, "   Unknown command for linear static topology loadcase: ", m_current_line.line());
            next_line();
        }
    }

    lc.run();
}

void Reader::process_loadcase_eigenfreq() {
    // read first line
    next_line();
    loadcase::LinearEigenfrequency lc {m_data.current_loadcase_num++, &m_writer, m_model.get(), 10};
    while (m_current_line.type() != END_OF_FILE) {
        while (m_current_line.type() != KEYWORD_LINE && m_current_line.type() != END_OF_FILE) {
            next_line();
        }

        logging::info(true, "   Parsing: ", m_current_line.line());
        if (m_current_line.command() == "NUMEIGENVALUES") {
            next_line();
            lc.num_eigenvalues = m_current_line.get_value(0, 10);
        } else if (m_current_line.command() == "SUPPORT") {
            process_loadcase_eigenfreq_support(&lc);
        } else if (m_current_line.command() == "END") {
            next_line();
            break;
        } else {
            logging::warning(false, "   Unknown command for eigenfrequency loadcase: ", m_current_line.line());
            next_line();
        }
    }

    lc.run();
}

void Reader::process_loadcase_eigenfreq_support(fem::loadcase::LinearEigenfrequency* lc) {
    while (next_line().type() == DATA_LINE) {
        for (auto str : m_current_line.values()) {
            lc->supps.push_back(str);
        }
    }
}

void Reader::process_loadcase_linear_static_support(fem::loadcase::LinearStatic* lc) {
    while (next_line().type() == DATA_LINE) {
        for (auto str : m_current_line.values()) {
            lc->supps.push_back(str);
        }
    }
}
void Reader::process_loadcase_linear_static_load(fem::loadcase::LinearStatic* lc) {
    while (next_line().type() == DATA_LINE) {
        for (auto str : m_current_line.values()) {
            lc->loads.push_back(str);
        }
    }
}
void Reader::process_loadcase_linear_static_solver(fem::loadcase::LinearStatic* lc) {
    if (m_current_line.has_key("DEVICE")) {
        lc->device = m_current_line.parse<std::string>("DEVICE", "CPU") == "CPU" ? solver::CPU : solver::GPU;
    }
    if (m_current_line.has_key("METHOD")) {
        lc->method =
            m_current_line.parse<std::string>("METHOD", "DIRECT") == "DIRECT" ? solver::DIRECT : solver::INDIRECT;
    }
    next_line();
}

void Reader::process_loadcase_linear_static_request_stiffness(fem::loadcase::LinearStatic* lc) {
    if (m_current_line.has_key("FILE")) {
        lc->stiffness_file = m_current_line.parse<std::string>("FILE", "");
    } else {
        lc->stiffness_file = "stiffness_" + std::to_string(lc->id()) + ".txt";
    }
    next_line();
}

void Reader::process_loadcase_linear_static_topo_density(fem::loadcase::LinearStaticTopo* lc) {
    while (next_line().type() == DATA_LINE) {
        auto id         = m_current_line.get_value(0, 0);
        auto ds         = m_current_line.get_value(1, 0.0f);

        lc->density(id) = ds;
    }
}
void Reader::process_loadcase_linear_static_topo_orientation(fem::loadcase::LinearStaticTopo* lc) {
    while (next_line().type() == DATA_LINE) {
        auto id         = m_current_line.get_value(0, 0);
        auto angle_1    = m_current_line.get_value(1, 0.0f);
        auto angle_2    = m_current_line.get_value(2, 0.0f);
        auto angle_3    = m_current_line.get_value(3, 0.0f);
        lc->orientation(id, 0) = angle_1;
        lc->orientation(id, 1) = angle_2;
        lc->orientation(id, 2) = angle_3;
    }
}
void Reader::process_loadcase_linear_static_topo_exponent(fem::loadcase::LinearStaticTopo* lc) {
    next_line();
    auto exp     = m_current_line.get_value(0, 0.0f);
    lc->exponent = exp;
    next_line();
}

}    // namespace fem::reader<|MERGE_RESOLUTION|>--- conflicted
+++ resolved
@@ -1,859 +1,853 @@
-//
-// Created by Finn Eggers on 05.09.23.
-//
-#include "../cos/cylindrical_system.h"
-#include "../cos/rectangular_system.h"
-#include "../model/beam/b33.h"
-#include "../model/pointelem/point.h"
-#include "../model/solid/c3d10.h"
-#include "../model/solid/c3d15.h"
-#include "../model/solid/c3d20.h"
-#include "../model/solid/c3d20r.h"
-#include "../model/solid/c3d4.h"
-#include "../model/solid/c3d6.h"
-#include "../model/solid/c3d8.h"
-#include "reader.h"
-
-namespace fem::model {
-struct MITC4;
-}
-namespace fem::reader {
-void Reader::process() {
-    // read first line
-    next_line();
-
-    while (m_current_line.type() != END_OF_FILE) {
-        while (m_current_line.type() != KEYWORD_LINE && m_current_line.type() != END_OF_FILE) {
-            next_line();
-        }
-
-        if (m_current_line.type() == END_OF_FILE) {
-            break;
-        }
-
-        logging::info(true, "Parsing: ", m_current_line.line());
-        if (m_current_line.command() == "NODE") {
-            process_nodes();
-        } else if (m_current_line.command() == "ELEMENT") {
-            process_elements();
-        } else if (m_current_line.command() == "SURFACE") {
-            process_surfaces();
-        } else if (m_current_line.command() == "NSET") {
-            process_nset();
-        } else if (m_current_line.command() == "ELSET") {
-            process_elset();
-        } else if (m_current_line.command() == "SFSET") {
-            process_sfset();
-        } else if (m_current_line.command() == "MATERIAL") {
-            process_material();
-        } else if (m_current_line.command() == "ELASTIC") {
-            process_elastic();
-        } else if (m_current_line.command() == "DENSITY") {
-            process_density();
-        } else if (m_current_line.command() == "THERMALEXPANSION") {
-            process_thermal_expansion();
-        } else if (m_current_line.command() == "PROFILE") {
-            process_profile();
-        } else if (m_current_line.command() == "SOLIDSECTION") {
-            process_solid_section();
-        } else if (m_current_line.command() == "BEAMSECTION") {
-            process_beam_section();
-        } else if (m_current_line.command() == "POINTMASSSECTION") {
-            process_point_mass_section();
-        } else if (m_current_line.command() == "SUPPORT") {
-            process_support();
-        } else if (m_current_line.command() == "TEMPERATURE") {
-            process_temperature();
-        } else if (m_current_line.command() == "ORIENTATION") {
-            process_coordinate_system();
-        } else if (m_current_line.command() == "CONNECTOR") {
-            process_connector();
-        } else if (m_current_line.command() == "COUPLING") {
-            process_coupling();
-        } else if (m_current_line.command() == "TIE") {
-            process_tie();
-        } else if (m_current_line.command() == "CLOAD") {
-            process_cload();
-        } else if (m_current_line.command() == "DLOAD") {
-            process_dload();
-        } else if (m_current_line.command() == "VLOAD") {
-            process_vload();
-        } else if (m_current_line.command() == "TLOAD") {
-            process_tload();
-        } else if (m_current_line.command() == "LOADCASE") {
-            process_loadcase();
-        } else if (m_current_line.command() == "EXIT") {
-            std::exit(0); next_line();
-        } else if (m_current_line.command() == "DEBUG") {
-            std::cout << *m_model << std::endl; next_line();
-        }
-
-        else {
-            logging::warning(false, "Unknown command: ", m_current_line.line());
-            next_line();
-        }
-    }
-}
-
-void Reader::process_nodes() {
-    // read NODE
-    // check if NSET is defined, if not, use NALL
-    m_model->_data->node_sets.activate(m_current_line.parse<std::string>("NSET", "NALL"));
-
-    while (next_line().type() == DATA_LINE) {
-        int node_id = m_current_line.get_value(0, 0);
-        Precision x = m_current_line.get_value(1, (Precision) 0);
-        Precision y = m_current_line.get_value(2, (Precision) 0);
-        Precision z = m_current_line.get_value(3, (Precision) 0);
-        m_model->set_node(node_id, x, y, z);
-    }
-}
-
-void Reader::process_elements() {
-    // read ELEMENT
-    // check if ELSET is defined, if not, use EALL
-    m_model->_data->elem_sets.activate(m_current_line.parse<std::string>("ELSET", "EALL"));
-
-    auto type = m_current_line.require<std::string>("TYPE");
-
-
-    auto gather_values = [&](Index req_values) -> std::vector<ID> {
-        std::vector<ID> values;
-        for(Index i = 1; i < m_current_line.values().size(); i++){
-            values.push_back(std::stoi(m_current_line.values()[i]));
-        }
-        while(values.size() < req_values){
-            next_line();
-            for(const auto& val : m_current_line.values()){
-                values.push_back(std::stoi(val));
-            }
-        }
-        return values;
-    };
-
-    while (next_line().type() == DATA_LINE) {
-        ID id = m_current_line.get_value(0, 0);
-        if (type == "C3D4") {
-            auto values = gather_values(4);
-            m_model->set_element<fem::model::C3D4>(id, values[0], values[1], values[2], values[3]);
-        } else if (type == "C3D5") {
-            auto values = gather_values(5);
-            m_model->set_element<fem::model::C3D8>(id,
-                                                   values[0], values[1], values[2], values[3],
-                                                   values[4], values[4], values[4], values[4]);
-        } else if (type == "C3D6") {
-            auto values = gather_values(6);
-            m_model->set_element<fem::model::C3D6>(id,
-                                                   values[0], values[1], values[2], values[3],
-                                                   values[4], values[5]);
-        } else if (type == "C3D8") {
-            auto values = gather_values(8);
-            m_model->set_element<fem::model::C3D8>(id,
-                                                   values[0], values[1], values[2], values[3],
-                                                   values[4], values[5], values[6], values[7]);
-        } else if (type == "C3D10") {
-            auto values = gather_values(10);
-            m_model->set_element<fem::model::C3D10>(id,
-                                                    values[0], values[1], values[2], values[3],
-                                                    values[4], values[5], values[6], values[7],
-                                                    values[8], values[9]);
-        } else if (type == "C3D15") {
-            auto values = gather_values(15);
-            m_model->set_element<fem::model::C3D15>(id,
-                                                    values[0], values[1], values[2], values[3],
-                                                    values[4], values[5], values[6], values[7],
-                                                    values[8], values[9], values[10], values[11],
-                                                    values[12], values[13], values[14]);
-        } else if (type == "C3D20") {
-            auto values = gather_values(20);
-            m_model->set_element<fem::model::C3D20>(id,
-                                                    values[0], values[1], values[2], values[3],
-                                                    values[4], values[5], values[6], values[7],
-                                                    values[8], values[9], values[10], values[11],
-                                                    values[12], values[13], values[14], values[15],
-                                                    values[16], values[17], values[18], values[19]);
-        } else if (type == "C3D20R") {
-            auto values = gather_values(20);
-            m_model->set_element<fem::model::C3D20R>(id,
-                                                    values[0], values[1], values[2], values[3],
-                                                    values[4], values[5], values[6], values[7],
-                                                    values[8], values[9], values[10], values[11],
-                                                    values[12], values[13], values[14], values[15],
-                                                    values[16], values[17], values[18], values[19]);
-        } else if (type == "B33") {
-            auto values = gather_values(2);
-            m_model->set_element<fem::model::B33>(id, values[0], values[1]);
-<<<<<<< HEAD
-        }else if (type == "P") {
-            auto values = gather_values(1);
-            m_model->set_element<fem::model::Point>(id, values[0]);
-        }else {
-=======
-        } else if (type == "S4") {
-            auto values = gather_values(4);
-            m_model->set_element<fem::model::MITC4>(id, values[0], values[1], values[2], values[3]);
-        } else {
->>>>>>> 97d8bd5c
-            logging::warning(false, "Unknown element type ", type);
-            return;
-        }
-    }
-}
-
-void Reader::process_surfaces() {
-    // Activate the specified element set (if any) before processing surfaces.
-    m_model->_data->surface_sets.activate(m_current_line.require<std::string>("SFSET", "NAME"));
-
-    while(next_line().type() == DATA_LINE) {
-        // Read the number of parts in the current line.
-        int num_values = static_cast<int>(m_current_line.values().size());
-
-        int id = -1; // Default value for ID if not specified.
-        int elem_id = -1;
-        int surf_side = -1;
-        std::string set_name;
-
-        if (num_values == 3) {
-            // Three parts: ID, elementID, sideID
-            id      = m_current_line.get_value(0, 0);
-            elem_id = m_current_line.get_value(1, 0);
-            if (m_current_line.values()[2][0] == 'S') {
-                surf_side = std::stoi(m_current_line.values()[2].substr(1));
-            } else {
-                surf_side = m_current_line.get_value(2, 0);
-            }
-
-            m_model->set_surface(id, elem_id, surf_side);
-
-        } else if (num_values == 2) {
-            // Two parts: Either elementID/elementSet and sideID
-            const std::string &first_value = m_current_line.values()[0];
-
-            // Determine if the first value is a numeric element ID or a set name.
-            bool is_numeric = std::all_of(first_value.begin(), first_value.end(), ::isdigit);
-
-            if (is_numeric) {
-                // First value is element ID
-                elem_id = std::stoi(first_value);
-                if (m_current_line.values()[1][0] == 'S') {
-                    surf_side = std::stoi(m_current_line.values()[1].substr(1));
-                } else {
-                    surf_side = m_current_line.get_value(1, 0);
-                }
-
-                m_model->set_surface(id, elem_id, surf_side);
-            } else {
-                // First value is element set name
-                set_name = first_value;
-                if (m_current_line.values()[1][0] == 'S') {
-                    surf_side = std::stoi(m_current_line.values()[1].substr(1));
-                } else {
-                    surf_side = m_current_line.get_value(1, 0);
-                }
-
-                // Use the set name to define the surface.
-                m_model->set_surface(set_name, surf_side);
-            }
-        }
-    }
-}
-
-void Reader::process_nset() {
-    // read NSET, NAME=xyz
-    bool generate = m_current_line.has_key("GENERATE");
-    auto setname  = m_current_line.require<std::string>("NAME", "NSET");
-    m_model->_data->node_sets.activate(setname);
-    while (next_line().type() == DATA_LINE) {
-        if (generate) {
-            // require exactly 2 or 3 values, not more, not less
-            logging::warning(m_current_line.count_values() == 2
-                            || m_current_line.count_values() == 3, "GENERATE requires exactly 2 or 3 values.");
-
-            ID id1 = m_current_line.get_value(0, 0);
-            ID id2 = m_current_line.get_value(1, 0);
-            ID inc = m_current_line.get_value(2, 1);
-            for (ID i = id1; i <= id2; i += inc) {
-                m_model->_data->node_sets.get()->add(i);
-            }
-        } else {
-            for (const auto& id : m_current_line.values()) {
-                m_model->_data->node_sets.get()->add(std::stoi(id));
-            }
-        }
-    }
-}
-
-void Reader::process_elset() {
-    // read ELSET, NAME=xyz
-    bool generate = m_current_line.has_key("GENERATE");
-
-    m_model->_data->elem_sets.activate(m_current_line.require<std::string>("NAME", "ELSET"));
-    while (next_line().type() == DATA_LINE) {
-
-        if (generate) {
-            // require exactly 2 or 3 values, not more, not less
-            logging::warning(m_current_line.count_values() == 2
-                            || m_current_line.count_values() == 3, "GENERATE requires exactly 2 or 3 values.");
-
-            ID id1 = m_current_line.get_value(0, 0);
-            ID id2 = m_current_line.get_value(1, 0);
-            ID inc = m_current_line.get_value(2, 1);
-            for (ID i = id1; i <= id2; i += inc) {
-                m_model->_data->elem_sets.get()->add(i);
-            }
-        } else {
-            for (const auto& id : m_current_line.values()) {
-                m_model->_data->elem_sets.get()->add(std::stoi(id));
-            }
-        }
-    }
-}
-
-void Reader::process_sfset() {
-    // read ELSET, NAME=xyz
-    bool generate = m_current_line.has_key("GENERATE");
-    m_model->_data->surface_sets.activate(m_current_line.require<std::string>("NAME", "SFSET"));
-
-    while (next_line().type() == DATA_LINE) {
-        if (generate) {
-            // require exactly 2 or 3 values, not more, not less
-            logging::warning(m_current_line.count_values() == 2
-                            || m_current_line.count_values() == 3, "GENERATE requires exactly 2 or 3 values.");
-
-            ID id1 = m_current_line.get_value(0, 0);
-            ID id2 = m_current_line.get_value(1, 0);
-            ID inc = m_current_line.get_value(2, 1);
-            for (ID i = id1; i <= id2; i += inc) {
-                m_model->_data->surface_sets.get()->add(i);
-            }
-        } else {
-            for (const auto& id : m_current_line.values()) {
-                m_model->_data->surface_sets.get()->add(std::stoi(id));
-            }
-        }
-    }
-}
-
-void Reader::process_material() {
-    // read MATERIAL, NAME=xyz
-    m_model->_data->materials.activate(m_current_line.require<std::string>("NAME"));
-    next_line();
-}
-
-void Reader::process_elastic() {
-    // read ELASTIC, TYPE=xyz
-    auto type = m_current_line.require<std::string>("TYPE");
-    next_line();
-    if (type == "ISO" || type == "ISOTROPIC") {
-        auto E = m_current_line.get_value(0, 0.0f);
-        auto n = m_current_line.get_value(1, 0.0f);
-        m_model->_data->materials.get()->set_elasticity<fem::material::IsotropicElasticity>(E, n);
-    }
-    if (type == "ORTHO" || type == "ORTHOTROPIC") {
-        auto E1 = m_current_line.get_value(0, 0.0f);
-        auto E2 = m_current_line.get_value(1, 0.0f);
-        auto E3 = m_current_line.get_value(2, 0.0f);
-        auto G23 = m_current_line.get_value(3, 0.0f);
-        auto G13 = m_current_line.get_value(4, 0.0f);
-        auto G12 = m_current_line.get_value(5, 0.0f);
-        auto nu23 = m_current_line.get_value(6, 0.0f);
-        auto nu13 = m_current_line.get_value(7, 0.0f);
-        auto nu12 = m_current_line.get_value(8, 0.0f);
-        m_model->_data->materials.get()->set_elasticity<fem::material::OrthotropicElasticity>(
-            E1, E2, E3, G23, G13, G12, nu23, nu13, nu12);
-    }
-    next_line();
-}
-
-void Reader::process_density() {
-    // read DENSITY
-    next_line();
-    auto v = m_current_line.get_value(0, 0.0f);
-    m_model->_data->materials.get()->set_density(v);
-    next_line();
-}
-
-void Reader::process_thermal_expansion() {
-    // read THERMAL EXPANSION
-    next_line();
-    auto v = m_current_line.get_value(0, 0.0f);
-    m_model->_data->materials.get()->set_thermal_expansion(v);
-    next_line();
-}
-
-void Reader::process_profile() {
-    auto mat = m_current_line.require<std::string>("NAME", "PROFILE");
-    next_line();
-    Precision A = m_current_line.get_value(0, 0.0f);
-    Precision Iy = m_current_line.get_value(1, 0.0f);
-    Precision Iz = m_current_line.get_value(2, 0.0f);
-    Precision Jt = m_current_line.get_value(3, 0.0f);
-    m_model->_data->profiles.activate(mat, A, Iy, Iz, Jt);
-    next_line();
-}
-
-void Reader::process_solid_section() {
-    auto mat = m_current_line.require<std::string>("MAT", "MATERIAL");
-    auto els = m_current_line.require<std::string>("ELSET");
-    m_model->solid_section(els, mat);
-    next_line();
-}
-
-void Reader::process_beam_section() {
-    auto mat = m_current_line.require<std::string>("MAT", "MATERIAL");
-    auto els = m_current_line.require<std::string>("ELSET");
-    auto profile = m_current_line.require<std::string>("PROFILE");
-    next_line();
-    Precision n1x = m_current_line.get_value(0, 0.0f);
-    Precision n1y = m_current_line.get_value(1, 0.0f);
-    Precision n1z = m_current_line.get_value(2, 0.0f);
-    Vec3 n1 = Vec3(n1x, n1y, n1z);
-    m_model->beam_section(els, mat, profile, n1);
-    next_line();
-}
-
-void Reader::process_point_mass_section() {
-    auto els = m_current_line.require<std::string>("ELSET");
-    auto mass = m_current_line.parse("MASS", 0.0f);
-    next_line();
-    Vec3 inertia = Vec3::Zero();
-    if (m_current_line.type() == DATA_LINE) {
-        inertia(0) = m_current_line.get_value(0, 0.0f);
-        inertia(1) = m_current_line.get_value(1, 0.0f);
-        inertia(2) = m_current_line.get_value(2, 0.0f);
-        next_line();
-    }
-
-    m_model->point_mass_section(els, mass, inertia);
-}
-
-void Reader::process_cload() {
-    // read CLOAD, LOAD_COLLECTOR=xyz
-    // NSET, lx, ly, lz
-    // id, lx, ly, lz
-    // ...
-    m_model->_data->load_cols.activate(m_current_line.require<std::string>("LOAD_COLLECTOR"));
-    while (next_line().type() == DATA_LINE) {
-        auto str = m_current_line.values()[0];
-        auto lx  = m_current_line.get_value(1, 0.0f);
-        auto ly  = m_current_line.get_value(2, 0.0f);
-        auto lz  = m_current_line.get_value(3, 0.0f);
-
-        auto mx  = m_current_line.get_value(4, 0.0f);
-        auto my  = m_current_line.get_value(5, 0.0f);
-        auto mz  = m_current_line.get_value(6, 0.0f);
-
-        if (m_model->_data->node_sets.has(str)) {
-            m_model->add_cload(str, Vec6(lx, ly, lz, mx, my, mz));
-        } else {
-            m_model->add_cload(std::stoi(m_current_line.values()[0]), Vec6(lx, ly, lz, mx, my, mz));
-        }
-    }
-}
-
-void Reader::process_dload() {
-    // read DLOAD, LOAD_COLLECTOR=xyz
-    // SFSET, lx, ly, lz
-    // id, lx, ly, lz
-    // ...
-    m_model->_data->load_cols.activate(m_current_line.require<std::string>("LOAD_COLLECTOR"));
-
-    while (next_line().type() == DATA_LINE) {
-        auto str = m_current_line.values()[0];
-        auto lx  = m_current_line.get_value(1, 0.0f);
-        auto ly  = m_current_line.get_value(2, 0.0f);
-        auto lz  = m_current_line.values().size() > 3 ? std::stof(m_current_line.values()[3]) : 0;
-
-        if (m_model->_data->surface_sets.has(str)) {
-            m_model->add_dload(str, Vec3(lx, ly, lz));
-        } else {
-            m_model->add_dload(std::stoi(m_current_line.values()[0]), Vec3(lx, ly, lz));
-        }
-    }
-}
-
-void Reader::process_vload() {
-    // read VLOAD, LOAD_COLLECTOR=xyz
-    // NSET, lx, ly, lz
-    // id, lx, ly, lz
-    // ...
-    m_model->_data->load_cols.activate(m_current_line.require<std::string>("LOAD_COLLECTOR"));
-    while (next_line().type() == DATA_LINE) {
-        auto str = m_current_line.values()[0];
-        auto lx  = m_current_line.get_value(1, 0.0f);
-        auto ly  = m_current_line.get_value(2, 0.0f);
-        auto lz  = m_current_line.get_value(3, 0.0f);
-
-        if (m_model->_data->elem_sets.has(str)) {
-            m_model->add_vload(str, Vec3(lx, ly, lz));
-        } else {
-            m_model->add_vload(std::stoi(m_current_line.values()[0]), Vec3(lx, ly, lz));
-        }
-    }
-}
-
-void Reader::process_tload() {
-    // read TLOAD, LOAD_COLLECTOR=xyz, temperature field=xyz, reference temperature=xyz
-    auto lod_col  = m_current_line.require<std::string>("LOAD_COLLECTOR");
-    auto temp_fi  = m_current_line.require<std::string>("TEMPERATUREFIELD");
-    auto ref_temp = m_current_line.require<Precision  >("REFERENCETEMPERATURE");
-
-    m_model->_data->load_cols.activate(lod_col);
-    m_model->add_tload(temp_fi, ref_temp);
-    next_line();
-}
-
-void Reader::process_support() {
-    // read SUPPORT, SUPPORT_COLLECTOR=xyz
-    // NSET, lx, ly, lz
-    // id, lx, ly, lz
-    // ...
-    // use empty field if no support
-    auto supp_col    = m_current_line.require<std::string>("SUPPORT_COLLECTOR");
-    auto orientation = m_current_line.parse<std::string>("ORIENTATION", "");
-
-    m_model->_data->supp_cols.activate(supp_col);
-
-    while (next_line().type() == DATA_LINE) {
-        auto str = m_current_line.values()[0];
-        StaticVector<6> constraint;
-
-        for(Dim i = 0; i < 6; i++) {
-            bool is_given = i < m_current_line.values().size() - 1;
-            bool is_empty = !is_given || m_current_line.values()[i + 1].empty();
-
-            if (is_given && !is_empty) {
-                constraint(i) = std::stof(m_current_line.values()[i + 1]);
-            } else {
-                constraint(i) = NAN;
-            }
-        }
-
-        if (m_model->_data->node_sets.has(str)) {
-            m_model->add_support(str, constraint, orientation);
-        } else {
-            m_model->add_support(std::stoi(str), constraint, orientation);
-        }
-    }
-}
-
-void Reader::process_temperature() {
-    // read TEMPERATURE, NAME=xyz
-    // NSET, value
-    // id, value
-    // ...
-    auto name = m_current_line.require<std::string>("NAME");
-
-    while (next_line().type() == DATA_LINE) {
-        auto str   = m_current_line.values()[0];
-        auto value = m_current_line.get_value(1, 0.0f);
-
-        if (m_model->_data->node_sets.has(str)) {
-            for (auto id : *m_model->_data->node_sets.get(str)) {
-                m_model->set_field_temperature(name, id, value);
-            }
-        } else {
-            m_model->set_field_temperature(name, std::stoi(str), value);
-        }
-    }
-}
-
-void Reader::process_coordinate_system() {
-    auto type       = m_current_line.require<std::string>("TYPE");
-    auto definition = m_current_line.parse<std::string>("DEFINITION", "VECTOR");
-    auto name       = m_current_line.require<std::string>("NAME");
-
-    next_line();
-
-    if (type == "RECTANGULAR") {
-        if (m_current_line.count_values() == 3) {
-            auto x = m_current_line.get_value(0, 0.0f);
-            auto y = m_current_line.get_value(1, 0.0f);
-            auto z = m_current_line.get_value(2, 0.0f);
-            m_model->add_coordinate_system<cos::RectangularSystem>(name, Vec3{x,y,z});
-        } else if (m_current_line.count_values() == 6) {
-            auto x1 = m_current_line.get_value(0, 0.0f);
-            auto y1 = m_current_line.get_value(1, 0.0f);
-            auto z1 = m_current_line.get_value(2, 0.0f);
-            auto x2 = m_current_line.get_value(3, 0.0f);
-            auto y2 = m_current_line.get_value(4, 0.0f);
-            auto z2 = m_current_line.get_value(5, 0.0f);
-            m_model->add_coordinate_system<cos::RectangularSystem>(name, Vec3{x1,y1,z1}, Vec3{x2,y2,z2});
-        } else if (m_current_line.count_values() == 9) {
-            auto x1 = m_current_line.get_value(0, 0.0f);
-            auto y1 = m_current_line.get_value(1, 0.0f);
-            auto z1 = m_current_line.get_value(2, 0.0f);
-            auto x2 = m_current_line.get_value(3, 0.0f);
-            auto y2 = m_current_line.get_value(4, 0.0f);
-            auto z2 = m_current_line.get_value(5, 0.0f);
-            auto x3 = m_current_line.get_value(6, 0.0f);
-            auto y3 = m_current_line.get_value(7, 0.0f);
-            auto z3 = m_current_line.get_value(8, 0.0f);
-            m_model->add_coordinate_system<cos::RectangularSystem>(name, Vec3{x1,y1,z1}, Vec3{x2,y2,z2}, Vec3{x3,y3,z3});
-        } else {
-            logging::error(false, "Cannot create coordinate system with", m_current_line.count_values(),
-                " values. Needs to be 3, 6 or 9.");
-        }
-    } else if (type== "CYLINDRICAL") {
-        if (m_current_line.count_values() == 9) {
-            auto x1 = m_current_line.get_value(0, 0.0f);
-            auto y1 = m_current_line.get_value(1, 0.0f);
-            auto z1 = m_current_line.get_value(2, 0.0f);
-            auto x2 = m_current_line.get_value(3, 0.0f);
-            auto y2 = m_current_line.get_value(4, 0.0f);
-            auto z2 = m_current_line.get_value(5, 0.0f);
-            auto x3 = m_current_line.get_value(6, 0.0f);
-            auto y3 = m_current_line.get_value(7, 0.0f);
-            auto z3 = m_current_line.get_value(8, 0.0f);
-            m_model->add_coordinate_system<cos::CylindricalSystem>(name, Vec3{x1,y1,z1}, Vec3{x2,y2,z2}, Vec3{x3,y3,z3});
-        } else {
-            logging::error(false, "Cannot create coordinate system with", m_current_line.count_values(),
-                " values. Needs to be exactly 9.");
-        }
-    }
-
-    else {
-        logging::error(false, "Unknown coordinate system type: ", type);
-    }
-    next_line();
-}
-
-void Reader::process_connector() {
-    auto type = m_current_line.require<std::string>("TYPE");
-    auto nset1 = m_current_line.require<std::string>("NSET1");
-    auto nset2 = m_current_line.require<std::string>("NSET2");
-    auto coord = m_current_line.require<std::string>("COORDINATESYSTEM");
-
-    constraint::ConnectorType ctype = constraint::ConnectorType::None;
-    if (type == "BEAM") {
-        ctype = constraint::ConnectorType::Beam;
-    } else if (type == "HINGE") {
-        ctype = constraint::ConnectorType::Hinge;
-    } else if (type == "CYLINDRICAL") {
-        ctype = constraint::ConnectorType::Cylindrical;
-    } else if (type == "TRANSLATOR") {
-        ctype = constraint::ConnectorType::Translator;
-    } else {
-        logging::error(false, "Unknown connector type: ", type);
-    }
-
-    m_model->add_connector(nset1, nset2, coord, ctype);
-
-    next_line();
-}
-
-
-void Reader::process_coupling() {
-    // read COUPLING, MASTER=xyz, SLAVE=xyz, DOFS=xyz, TYPE=xyz
-    auto master_set = m_current_line.require<std::string>("MASTER");
-    auto type       = m_current_line.require<std::string>("TYPE");
-
-    // either SLAVE or SURFACE can be defined. slave refers to a node set and surface to a surface set
-    auto slave_set  = m_current_line.parse  <std::string>("SLAVE", "");
-    auto surface    = m_current_line.parse  <std::string>("SFSET", "");
-
-    next_line();
-
-    Dofs dof_mask {false, false, false, false, false, false};
-    for (Dim i = 0; i < 6; i++) {
-        if (i < m_current_line.values().size()) {
-            dof_mask(i) = std::stof(m_current_line.values()[i]) > 0;
-        }
-    }
-
-    if (type == "KINEMATIC") {
-        if (surface.empty()) {
-            m_model->add_coupling(master_set, slave_set, dof_mask, constraint::CouplingType::KINEMATIC, false);
-        } else {
-            m_model->add_coupling(master_set, surface, dof_mask, constraint::CouplingType::KINEMATIC, true);
-        }
-    } else {
-        logging::warning(false, "Unknown coupling type: ", type);
-        logging::warning(false, "    Known coupling types: KINEMATIC");
-    }
-    next_line();
-}
-
-void Reader::process_tie() {
-    // read COUPLING, MASTER=xyz, SLAVE=xyz
-    auto master_set = m_current_line.require<std::string>("MASTER");
-    auto slave_set  = m_current_line.require<std::string>("SLAVE");
-    auto adjust     = m_current_line.parse  <std::string>("ADJUST", "NO");
-    auto distance   = m_current_line.require<Precision>("DISTANCE");
-
-    m_model->add_tie(master_set, slave_set, distance, adjust == "YES");
-    next_line();
-}
-
-void Reader::process_loadcase() {
-    if (m_current_line.require<std::string>("TYPE") == "LINEARSTATIC") {
-        process_loadcase_linear_static();
-    } else if (m_current_line.require<std::string>("TYPE") == "LINEARSTATICTOPO") {
-        process_loadcase_linear_static_topo();
-    } else if (m_current_line.require<std::string>("TYPE") == "EIGENFREQ") {
-        process_loadcase_eigenfreq();
-    } else {
-        logging::warning(false, "unknown loadcase type: ", m_current_line.require<std::string>("TYPE"));
-    }
-}
-
-void Reader::process_loadcase_linear_static() {
-    // read first line
-    next_line();
-    loadcase::LinearStatic lc {m_data.current_loadcase_num++, &m_writer, m_model.get()};
-    while (m_current_line.type() != END_OF_FILE) {
-        while (m_current_line.type() != KEYWORD_LINE && m_current_line.type() != END_OF_FILE) {
-            next_line();
-        }
-
-        logging::info(true, "   Parsing: ", m_current_line.line());
-        if (m_current_line.command() == "SUPPORT") {
-            process_loadcase_linear_static_support(&lc);
-        } else if (m_current_line.command() == "LOAD") {
-            process_loadcase_linear_static_load(&lc);
-        } else if (m_current_line.command() == "SOLVER") {
-            process_loadcase_linear_static_solver(&lc);
-        } else if (m_current_line.command() == "REQUESTSTIFFNESS") {
-            process_loadcase_linear_static_request_stiffness(&lc);
-        }else if (m_current_line.command() == "END") {
-            next_line();
-            break;
-        } else {
-            logging::warning(false, "   Unknown command for linear static loadcase: ", m_current_line.line());
-            next_line();
-        }
-    }
-
-    lc.run();
-}
-
-void Reader::process_loadcase_linear_static_topo() {
-    // read first line
-    next_line();
-    loadcase::LinearStaticTopo lc {m_data.current_loadcase_num++, &m_writer, m_model.get()};
-    while (m_current_line.type() != END_OF_FILE) {
-        while (m_current_line.type() != KEYWORD_LINE && m_current_line.type() != END_OF_FILE) {
-            next_line();
-        }
-
-        logging::info(true, "   Parsing: ", m_current_line.line());
-        if (m_current_line.command() == "SUPPORT") {
-            process_loadcase_linear_static_support(&lc);
-        } else if (m_current_line.command() == "LOAD") {
-            process_loadcase_linear_static_load(&lc);
-        } else if (m_current_line.command() == "SOLVER") {
-            process_loadcase_linear_static_solver(&lc);
-        } else if (m_current_line.command() == "EXPONENT") {
-            process_loadcase_linear_static_topo_exponent(&lc);
-        } else if (m_current_line.command() == "DENSITY") {
-            process_loadcase_linear_static_topo_density(&lc);
-        } else if (m_current_line.command() == "ORIENTATION") {
-            process_loadcase_linear_static_topo_orientation(&lc);
-        } else if (m_current_line.command() == "END") {
-            next_line();
-            break;
-        } else {
-            logging::warning(false, "   Unknown command for linear static topology loadcase: ", m_current_line.line());
-            next_line();
-        }
-    }
-
-    lc.run();
-}
-
-void Reader::process_loadcase_eigenfreq() {
-    // read first line
-    next_line();
-    loadcase::LinearEigenfrequency lc {m_data.current_loadcase_num++, &m_writer, m_model.get(), 10};
-    while (m_current_line.type() != END_OF_FILE) {
-        while (m_current_line.type() != KEYWORD_LINE && m_current_line.type() != END_OF_FILE) {
-            next_line();
-        }
-
-        logging::info(true, "   Parsing: ", m_current_line.line());
-        if (m_current_line.command() == "NUMEIGENVALUES") {
-            next_line();
-            lc.num_eigenvalues = m_current_line.get_value(0, 10);
-        } else if (m_current_line.command() == "SUPPORT") {
-            process_loadcase_eigenfreq_support(&lc);
-        } else if (m_current_line.command() == "END") {
-            next_line();
-            break;
-        } else {
-            logging::warning(false, "   Unknown command for eigenfrequency loadcase: ", m_current_line.line());
-            next_line();
-        }
-    }
-
-    lc.run();
-}
-
-void Reader::process_loadcase_eigenfreq_support(fem::loadcase::LinearEigenfrequency* lc) {
-    while (next_line().type() == DATA_LINE) {
-        for (auto str : m_current_line.values()) {
-            lc->supps.push_back(str);
-        }
-    }
-}
-
-void Reader::process_loadcase_linear_static_support(fem::loadcase::LinearStatic* lc) {
-    while (next_line().type() == DATA_LINE) {
-        for (auto str : m_current_line.values()) {
-            lc->supps.push_back(str);
-        }
-    }
-}
-void Reader::process_loadcase_linear_static_load(fem::loadcase::LinearStatic* lc) {
-    while (next_line().type() == DATA_LINE) {
-        for (auto str : m_current_line.values()) {
-            lc->loads.push_back(str);
-        }
-    }
-}
-void Reader::process_loadcase_linear_static_solver(fem::loadcase::LinearStatic* lc) {
-    if (m_current_line.has_key("DEVICE")) {
-        lc->device = m_current_line.parse<std::string>("DEVICE", "CPU") == "CPU" ? solver::CPU : solver::GPU;
-    }
-    if (m_current_line.has_key("METHOD")) {
-        lc->method =
-            m_current_line.parse<std::string>("METHOD", "DIRECT") == "DIRECT" ? solver::DIRECT : solver::INDIRECT;
-    }
-    next_line();
-}
-
-void Reader::process_loadcase_linear_static_request_stiffness(fem::loadcase::LinearStatic* lc) {
-    if (m_current_line.has_key("FILE")) {
-        lc->stiffness_file = m_current_line.parse<std::string>("FILE", "");
-    } else {
-        lc->stiffness_file = "stiffness_" + std::to_string(lc->id()) + ".txt";
-    }
-    next_line();
-}
-
-void Reader::process_loadcase_linear_static_topo_density(fem::loadcase::LinearStaticTopo* lc) {
-    while (next_line().type() == DATA_LINE) {
-        auto id         = m_current_line.get_value(0, 0);
-        auto ds         = m_current_line.get_value(1, 0.0f);
-
-        lc->density(id) = ds;
-    }
-}
-void Reader::process_loadcase_linear_static_topo_orientation(fem::loadcase::LinearStaticTopo* lc) {
-    while (next_line().type() == DATA_LINE) {
-        auto id         = m_current_line.get_value(0, 0);
-        auto angle_1    = m_current_line.get_value(1, 0.0f);
-        auto angle_2    = m_current_line.get_value(2, 0.0f);
-        auto angle_3    = m_current_line.get_value(3, 0.0f);
-        lc->orientation(id, 0) = angle_1;
-        lc->orientation(id, 1) = angle_2;
-        lc->orientation(id, 2) = angle_3;
-    }
-}
-void Reader::process_loadcase_linear_static_topo_exponent(fem::loadcase::LinearStaticTopo* lc) {
-    next_line();
-    auto exp     = m_current_line.get_value(0, 0.0f);
-    lc->exponent = exp;
-    next_line();
-}
-
+//
+// Created by Finn Eggers on 05.09.23.
+//
+#include "../cos/cylindrical_system.h"
+#include "../cos/rectangular_system.h"
+#include "../model/beam/b33.h"
+#include "../model/pointelem/point.h"
+#include "../model/solid/c3d10.h"
+#include "../model/solid/c3d15.h"
+#include "../model/solid/c3d20.h"
+#include "../model/solid/c3d20r.h"
+#include "../model/solid/c3d4.h"
+#include "../model/solid/c3d6.h"
+#include "../model/solid/c3d8.h"
+#include "../model/shell/mitc4.h"
+#include "reader.h"
+
+namespace fem::reader {
+void Reader::process() {
+    // read first line
+    next_line();
+
+    while (m_current_line.type() != END_OF_FILE) {
+        while (m_current_line.type() != KEYWORD_LINE && m_current_line.type() != END_OF_FILE) {
+            next_line();
+        }
+
+        if (m_current_line.type() == END_OF_FILE) {
+            break;
+        }
+
+        logging::info(true, "Parsing: ", m_current_line.line());
+        if (m_current_line.command() == "NODE") {
+            process_nodes();
+        } else if (m_current_line.command() == "ELEMENT") {
+            process_elements();
+        } else if (m_current_line.command() == "SURFACE") {
+            process_surfaces();
+        } else if (m_current_line.command() == "NSET") {
+            process_nset();
+        } else if (m_current_line.command() == "ELSET") {
+            process_elset();
+        } else if (m_current_line.command() == "SFSET") {
+            process_sfset();
+        } else if (m_current_line.command() == "MATERIAL") {
+            process_material();
+        } else if (m_current_line.command() == "ELASTIC") {
+            process_elastic();
+        } else if (m_current_line.command() == "DENSITY") {
+            process_density();
+        } else if (m_current_line.command() == "THERMALEXPANSION") {
+            process_thermal_expansion();
+        } else if (m_current_line.command() == "PROFILE") {
+            process_profile();
+        } else if (m_current_line.command() == "SOLIDSECTION") {
+            process_solid_section();
+        } else if (m_current_line.command() == "BEAMSECTION") {
+            process_beam_section();
+        } else if (m_current_line.command() == "POINTMASSSECTION") {
+            process_point_mass_section();
+        } else if (m_current_line.command() == "SUPPORT") {
+            process_support();
+        } else if (m_current_line.command() == "TEMPERATURE") {
+            process_temperature();
+        } else if (m_current_line.command() == "ORIENTATION") {
+            process_coordinate_system();
+        } else if (m_current_line.command() == "CONNECTOR") {
+            process_connector();
+        } else if (m_current_line.command() == "COUPLING") {
+            process_coupling();
+        } else if (m_current_line.command() == "TIE") {
+            process_tie();
+        } else if (m_current_line.command() == "CLOAD") {
+            process_cload();
+        } else if (m_current_line.command() == "DLOAD") {
+            process_dload();
+        } else if (m_current_line.command() == "VLOAD") {
+            process_vload();
+        } else if (m_current_line.command() == "TLOAD") {
+            process_tload();
+        } else if (m_current_line.command() == "LOADCASE") {
+            process_loadcase();
+        } else if (m_current_line.command() == "EXIT") {
+            std::exit(0); next_line();
+        } else if (m_current_line.command() == "DEBUG") {
+            std::cout << *m_model << std::endl; next_line();
+        }
+
+        else {
+            logging::warning(false, "Unknown command: ", m_current_line.line());
+            next_line();
+        }
+    }
+}
+
+void Reader::process_nodes() {
+    // read NODE
+    // check if NSET is defined, if not, use NALL
+    m_model->_data->node_sets.activate(m_current_line.parse<std::string>("NSET", "NALL"));
+
+    while (next_line().type() == DATA_LINE) {
+        int node_id = m_current_line.get_value(0, 0);
+        Precision x = m_current_line.get_value(1, (Precision) 0);
+        Precision y = m_current_line.get_value(2, (Precision) 0);
+        Precision z = m_current_line.get_value(3, (Precision) 0);
+        m_model->set_node(node_id, x, y, z);
+    }
+}
+
+void Reader::process_elements() {
+    // read ELEMENT
+    // check if ELSET is defined, if not, use EALL
+    m_model->_data->elem_sets.activate(m_current_line.parse<std::string>("ELSET", "EALL"));
+
+    auto type = m_current_line.require<std::string>("TYPE");
+
+
+    auto gather_values = [&](Index req_values) -> std::vector<ID> {
+        std::vector<ID> values;
+        for(Index i = 1; i < m_current_line.values().size(); i++){
+            values.push_back(std::stoi(m_current_line.values()[i]));
+        }
+        while(values.size() < req_values){
+            next_line();
+            for(const auto& val : m_current_line.values()){
+                values.push_back(std::stoi(val));
+            }
+        }
+        return values;
+    };
+
+    while (next_line().type() == DATA_LINE) {
+        ID id = m_current_line.get_value(0, 0);
+        if (type == "C3D4") {
+            auto values = gather_values(4);
+            m_model->set_element<fem::model::C3D4>(id, values[0], values[1], values[2], values[3]);
+        } else if (type == "C3D5") {
+            auto values = gather_values(5);
+            m_model->set_element<fem::model::C3D8>(id,
+                                                   values[0], values[1], values[2], values[3],
+                                                   values[4], values[4], values[4], values[4]);
+        } else if (type == "C3D6") {
+            auto values = gather_values(6);
+            m_model->set_element<fem::model::C3D6>(id,
+                                                   values[0], values[1], values[2], values[3],
+                                                   values[4], values[5]);
+        } else if (type == "C3D8") {
+            auto values = gather_values(8);
+            m_model->set_element<fem::model::C3D8>(id,
+                                                   values[0], values[1], values[2], values[3],
+                                                   values[4], values[5], values[6], values[7]);
+        } else if (type == "C3D10") {
+            auto values = gather_values(10);
+            m_model->set_element<fem::model::C3D10>(id,
+                                                    values[0], values[1], values[2], values[3],
+                                                    values[4], values[5], values[6], values[7],
+                                                    values[8], values[9]);
+        } else if (type == "C3D15") {
+            auto values = gather_values(15);
+            m_model->set_element<fem::model::C3D15>(id,
+                                                    values[0], values[1], values[2], values[3],
+                                                    values[4], values[5], values[6], values[7],
+                                                    values[8], values[9], values[10], values[11],
+                                                    values[12], values[13], values[14]);
+        } else if (type == "C3D20") {
+            auto values = gather_values(20);
+            m_model->set_element<fem::model::C3D20>(id,
+                                                    values[0], values[1], values[2], values[3],
+                                                    values[4], values[5], values[6], values[7],
+                                                    values[8], values[9], values[10], values[11],
+                                                    values[12], values[13], values[14], values[15],
+                                                    values[16], values[17], values[18], values[19]);
+        } else if (type == "C3D20R") {
+            auto values = gather_values(20);
+            m_model->set_element<fem::model::C3D20R>(id,
+                                                    values[0], values[1], values[2], values[3],
+                                                    values[4], values[5], values[6], values[7],
+                                                    values[8], values[9], values[10], values[11],
+                                                    values[12], values[13], values[14], values[15],
+                                                    values[16], values[17], values[18], values[19]);
+        } else if (type == "B33") {
+            auto values = gather_values(2);
+            m_model->set_element<fem::model::B33>(id, values[0], values[1]);
+        }  if (type == "P") {
+            auto values = gather_values(1);
+            m_model->set_element<fem::model::Point>(id, values[0]);
+        } else if (type == "S4") {
+            auto values = gather_values(4);
+            m_model->set_element<fem::model::MITC4>(id, values[0], values[1], values[2], values[3]);
+        } else {
+            logging::warning(false, "Unknown element type ", type);
+            return;
+        }
+    }
+}
+
+void Reader::process_surfaces() {
+    // Activate the specified element set (if any) before processing surfaces.
+    m_model->_data->surface_sets.activate(m_current_line.require<std::string>("SFSET", "NAME"));
+
+    while(next_line().type() == DATA_LINE) {
+        // Read the number of parts in the current line.
+        int num_values = static_cast<int>(m_current_line.values().size());
+
+        int id = -1; // Default value for ID if not specified.
+        int elem_id = -1;
+        int surf_side = -1;
+        std::string set_name;
+
+        if (num_values == 3) {
+            // Three parts: ID, elementID, sideID
+            id      = m_current_line.get_value(0, 0);
+            elem_id = m_current_line.get_value(1, 0);
+            if (m_current_line.values()[2][0] == 'S') {
+                surf_side = std::stoi(m_current_line.values()[2].substr(1));
+            } else {
+                surf_side = m_current_line.get_value(2, 0);
+            }
+
+            m_model->set_surface(id, elem_id, surf_side);
+
+        } else if (num_values == 2) {
+            // Two parts: Either elementID/elementSet and sideID
+            const std::string &first_value = m_current_line.values()[0];
+
+            // Determine if the first value is a numeric element ID or a set name.
+            bool is_numeric = std::all_of(first_value.begin(), first_value.end(), ::isdigit);
+
+            if (is_numeric) {
+                // First value is element ID
+                elem_id = std::stoi(first_value);
+                if (m_current_line.values()[1][0] == 'S') {
+                    surf_side = std::stoi(m_current_line.values()[1].substr(1));
+                } else {
+                    surf_side = m_current_line.get_value(1, 0);
+                }
+
+                m_model->set_surface(id, elem_id, surf_side);
+            } else {
+                // First value is element set name
+                set_name = first_value;
+                if (m_current_line.values()[1][0] == 'S') {
+                    surf_side = std::stoi(m_current_line.values()[1].substr(1));
+                } else {
+                    surf_side = m_current_line.get_value(1, 0);
+                }
+
+                // Use the set name to define the surface.
+                m_model->set_surface(set_name, surf_side);
+            }
+        }
+    }
+}
+
+void Reader::process_nset() {
+    // read NSET, NAME=xyz
+    bool generate = m_current_line.has_key("GENERATE");
+    auto setname  = m_current_line.require<std::string>("NAME", "NSET");
+    m_model->_data->node_sets.activate(setname);
+    while (next_line().type() == DATA_LINE) {
+        if (generate) {
+            // require exactly 2 or 3 values, not more, not less
+            logging::warning(m_current_line.count_values() == 2
+                            || m_current_line.count_values() == 3, "GENERATE requires exactly 2 or 3 values.");
+
+            ID id1 = m_current_line.get_value(0, 0);
+            ID id2 = m_current_line.get_value(1, 0);
+            ID inc = m_current_line.get_value(2, 1);
+            for (ID i = id1; i <= id2; i += inc) {
+                m_model->_data->node_sets.get()->add(i);
+            }
+        } else {
+            for (const auto& id : m_current_line.values()) {
+                m_model->_data->node_sets.get()->add(std::stoi(id));
+            }
+        }
+    }
+}
+
+void Reader::process_elset() {
+    // read ELSET, NAME=xyz
+    bool generate = m_current_line.has_key("GENERATE");
+
+    m_model->_data->elem_sets.activate(m_current_line.require<std::string>("NAME", "ELSET"));
+    while (next_line().type() == DATA_LINE) {
+
+        if (generate) {
+            // require exactly 2 or 3 values, not more, not less
+            logging::warning(m_current_line.count_values() == 2
+                            || m_current_line.count_values() == 3, "GENERATE requires exactly 2 or 3 values.");
+
+            ID id1 = m_current_line.get_value(0, 0);
+            ID id2 = m_current_line.get_value(1, 0);
+            ID inc = m_current_line.get_value(2, 1);
+            for (ID i = id1; i <= id2; i += inc) {
+                m_model->_data->elem_sets.get()->add(i);
+            }
+        } else {
+            for (const auto& id : m_current_line.values()) {
+                m_model->_data->elem_sets.get()->add(std::stoi(id));
+            }
+        }
+    }
+}
+
+void Reader::process_sfset() {
+    // read ELSET, NAME=xyz
+    bool generate = m_current_line.has_key("GENERATE");
+    m_model->_data->surface_sets.activate(m_current_line.require<std::string>("NAME", "SFSET"));
+
+    while (next_line().type() == DATA_LINE) {
+        if (generate) {
+            // require exactly 2 or 3 values, not more, not less
+            logging::warning(m_current_line.count_values() == 2
+                            || m_current_line.count_values() == 3, "GENERATE requires exactly 2 or 3 values.");
+
+            ID id1 = m_current_line.get_value(0, 0);
+            ID id2 = m_current_line.get_value(1, 0);
+            ID inc = m_current_line.get_value(2, 1);
+            for (ID i = id1; i <= id2; i += inc) {
+                m_model->_data->surface_sets.get()->add(i);
+            }
+        } else {
+            for (const auto& id : m_current_line.values()) {
+                m_model->_data->surface_sets.get()->add(std::stoi(id));
+            }
+        }
+    }
+}
+
+void Reader::process_material() {
+    // read MATERIAL, NAME=xyz
+    m_model->_data->materials.activate(m_current_line.require<std::string>("NAME"));
+    next_line();
+}
+
+void Reader::process_elastic() {
+    // read ELASTIC, TYPE=xyz
+    auto type = m_current_line.require<std::string>("TYPE");
+    next_line();
+    if (type == "ISO" || type == "ISOTROPIC") {
+        auto E = m_current_line.get_value(0, 0.0f);
+        auto n = m_current_line.get_value(1, 0.0f);
+        m_model->_data->materials.get()->set_elasticity<fem::material::IsotropicElasticity>(E, n);
+    }
+    if (type == "ORTHO" || type == "ORTHOTROPIC") {
+        auto E1 = m_current_line.get_value(0, 0.0f);
+        auto E2 = m_current_line.get_value(1, 0.0f);
+        auto E3 = m_current_line.get_value(2, 0.0f);
+        auto G23 = m_current_line.get_value(3, 0.0f);
+        auto G13 = m_current_line.get_value(4, 0.0f);
+        auto G12 = m_current_line.get_value(5, 0.0f);
+        auto nu23 = m_current_line.get_value(6, 0.0f);
+        auto nu13 = m_current_line.get_value(7, 0.0f);
+        auto nu12 = m_current_line.get_value(8, 0.0f);
+        m_model->_data->materials.get()->set_elasticity<fem::material::OrthotropicElasticity>(
+            E1, E2, E3, G23, G13, G12, nu23, nu13, nu12);
+    }
+    next_line();
+}
+
+void Reader::process_density() {
+    // read DENSITY
+    next_line();
+    auto v = m_current_line.get_value(0, 0.0f);
+    m_model->_data->materials.get()->set_density(v);
+    next_line();
+}
+
+void Reader::process_thermal_expansion() {
+    // read THERMAL EXPANSION
+    next_line();
+    auto v = m_current_line.get_value(0, 0.0f);
+    m_model->_data->materials.get()->set_thermal_expansion(v);
+    next_line();
+}
+
+void Reader::process_profile() {
+    auto mat = m_current_line.require<std::string>("NAME", "PROFILE");
+    next_line();
+    Precision A = m_current_line.get_value(0, 0.0f);
+    Precision Iy = m_current_line.get_value(1, 0.0f);
+    Precision Iz = m_current_line.get_value(2, 0.0f);
+    Precision Jt = m_current_line.get_value(3, 0.0f);
+    m_model->_data->profiles.activate(mat, A, Iy, Iz, Jt);
+    next_line();
+}
+
+void Reader::process_solid_section() {
+    auto mat = m_current_line.require<std::string>("MAT", "MATERIAL");
+    auto els = m_current_line.require<std::string>("ELSET");
+    m_model->solid_section(els, mat);
+    next_line();
+}
+
+void Reader::process_beam_section() {
+    auto mat = m_current_line.require<std::string>("MAT", "MATERIAL");
+    auto els = m_current_line.require<std::string>("ELSET");
+    auto profile = m_current_line.require<std::string>("PROFILE");
+    next_line();
+    Precision n1x = m_current_line.get_value(0, 0.0f);
+    Precision n1y = m_current_line.get_value(1, 0.0f);
+    Precision n1z = m_current_line.get_value(2, 0.0f);
+    Vec3 n1 = Vec3(n1x, n1y, n1z);
+    m_model->beam_section(els, mat, profile, n1);
+    next_line();
+}
+
+void Reader::process_point_mass_section() {
+    auto els = m_current_line.require<std::string>("ELSET");
+    auto mass = m_current_line.parse("MASS", 0.0f);
+    next_line();
+    Vec3 inertia = Vec3::Zero();
+    if (m_current_line.type() == DATA_LINE) {
+        inertia(0) = m_current_line.get_value(0, 0.0f);
+        inertia(1) = m_current_line.get_value(1, 0.0f);
+        inertia(2) = m_current_line.get_value(2, 0.0f);
+        next_line();
+    }
+
+    m_model->point_mass_section(els, mass, inertia);
+}
+
+void Reader::process_cload() {
+    // read CLOAD, LOAD_COLLECTOR=xyz
+    // NSET, lx, ly, lz
+    // id, lx, ly, lz
+    // ...
+    m_model->_data->load_cols.activate(m_current_line.require<std::string>("LOAD_COLLECTOR"));
+    while (next_line().type() == DATA_LINE) {
+        auto str = m_current_line.values()[0];
+        auto lx  = m_current_line.get_value(1, 0.0f);
+        auto ly  = m_current_line.get_value(2, 0.0f);
+        auto lz  = m_current_line.get_value(3, 0.0f);
+
+        auto mx  = m_current_line.get_value(4, 0.0f);
+        auto my  = m_current_line.get_value(5, 0.0f);
+        auto mz  = m_current_line.get_value(6, 0.0f);
+
+        if (m_model->_data->node_sets.has(str)) {
+            m_model->add_cload(str, Vec6(lx, ly, lz, mx, my, mz));
+        } else {
+            m_model->add_cload(std::stoi(m_current_line.values()[0]), Vec6(lx, ly, lz, mx, my, mz));
+        }
+    }
+}
+
+void Reader::process_dload() {
+    // read DLOAD, LOAD_COLLECTOR=xyz
+    // SFSET, lx, ly, lz
+    // id, lx, ly, lz
+    // ...
+    m_model->_data->load_cols.activate(m_current_line.require<std::string>("LOAD_COLLECTOR"));
+
+    while (next_line().type() == DATA_LINE) {
+        auto str = m_current_line.values()[0];
+        auto lx  = m_current_line.get_value(1, 0.0f);
+        auto ly  = m_current_line.get_value(2, 0.0f);
+        auto lz  = m_current_line.values().size() > 3 ? std::stof(m_current_line.values()[3]) : 0;
+
+        if (m_model->_data->surface_sets.has(str)) {
+            m_model->add_dload(str, Vec3(lx, ly, lz));
+        } else {
+            m_model->add_dload(std::stoi(m_current_line.values()[0]), Vec3(lx, ly, lz));
+        }
+    }
+}
+
+void Reader::process_vload() {
+    // read VLOAD, LOAD_COLLECTOR=xyz
+    // NSET, lx, ly, lz
+    // id, lx, ly, lz
+    // ...
+    m_model->_data->load_cols.activate(m_current_line.require<std::string>("LOAD_COLLECTOR"));
+    while (next_line().type() == DATA_LINE) {
+        auto str = m_current_line.values()[0];
+        auto lx  = m_current_line.get_value(1, 0.0f);
+        auto ly  = m_current_line.get_value(2, 0.0f);
+        auto lz  = m_current_line.get_value(3, 0.0f);
+
+        if (m_model->_data->elem_sets.has(str)) {
+            m_model->add_vload(str, Vec3(lx, ly, lz));
+        } else {
+            m_model->add_vload(std::stoi(m_current_line.values()[0]), Vec3(lx, ly, lz));
+        }
+    }
+}
+
+void Reader::process_tload() {
+    // read TLOAD, LOAD_COLLECTOR=xyz, temperature field=xyz, reference temperature=xyz
+    auto lod_col  = m_current_line.require<std::string>("LOAD_COLLECTOR");
+    auto temp_fi  = m_current_line.require<std::string>("TEMPERATUREFIELD");
+    auto ref_temp = m_current_line.require<Precision  >("REFERENCETEMPERATURE");
+
+    m_model->_data->load_cols.activate(lod_col);
+    m_model->add_tload(temp_fi, ref_temp);
+    next_line();
+}
+
+void Reader::process_support() {
+    // read SUPPORT, SUPPORT_COLLECTOR=xyz
+    // NSET, lx, ly, lz
+    // id, lx, ly, lz
+    // ...
+    // use empty field if no support
+    auto supp_col    = m_current_line.require<std::string>("SUPPORT_COLLECTOR");
+    auto orientation = m_current_line.parse<std::string>("ORIENTATION", "");
+
+    m_model->_data->supp_cols.activate(supp_col);
+
+    while (next_line().type() == DATA_LINE) {
+        auto str = m_current_line.values()[0];
+        StaticVector<6> constraint;
+
+        for(Dim i = 0; i < 6; i++) {
+            bool is_given = i < m_current_line.values().size() - 1;
+            bool is_empty = !is_given || m_current_line.values()[i + 1].empty();
+
+            if (is_given && !is_empty) {
+                constraint(i) = std::stof(m_current_line.values()[i + 1]);
+            } else {
+                constraint(i) = NAN;
+            }
+        }
+
+        if (m_model->_data->node_sets.has(str)) {
+            m_model->add_support(str, constraint, orientation);
+        } else {
+            m_model->add_support(std::stoi(str), constraint, orientation);
+        }
+    }
+}
+
+void Reader::process_temperature() {
+    // read TEMPERATURE, NAME=xyz
+    // NSET, value
+    // id, value
+    // ...
+    auto name = m_current_line.require<std::string>("NAME");
+
+    while (next_line().type() == DATA_LINE) {
+        auto str   = m_current_line.values()[0];
+        auto value = m_current_line.get_value(1, 0.0f);
+
+        if (m_model->_data->node_sets.has(str)) {
+            for (auto id : *m_model->_data->node_sets.get(str)) {
+                m_model->set_field_temperature(name, id, value);
+            }
+        } else {
+            m_model->set_field_temperature(name, std::stoi(str), value);
+        }
+    }
+}
+
+void Reader::process_coordinate_system() {
+    auto type       = m_current_line.require<std::string>("TYPE");
+    auto definition = m_current_line.parse<std::string>("DEFINITION", "VECTOR");
+    auto name       = m_current_line.require<std::string>("NAME");
+
+    next_line();
+
+    if (type == "RECTANGULAR") {
+        if (m_current_line.count_values() == 3) {
+            auto x = m_current_line.get_value(0, 0.0f);
+            auto y = m_current_line.get_value(1, 0.0f);
+            auto z = m_current_line.get_value(2, 0.0f);
+            m_model->add_coordinate_system<cos::RectangularSystem>(name, Vec3{x,y,z});
+        } else if (m_current_line.count_values() == 6) {
+            auto x1 = m_current_line.get_value(0, 0.0f);
+            auto y1 = m_current_line.get_value(1, 0.0f);
+            auto z1 = m_current_line.get_value(2, 0.0f);
+            auto x2 = m_current_line.get_value(3, 0.0f);
+            auto y2 = m_current_line.get_value(4, 0.0f);
+            auto z2 = m_current_line.get_value(5, 0.0f);
+            m_model->add_coordinate_system<cos::RectangularSystem>(name, Vec3{x1,y1,z1}, Vec3{x2,y2,z2});
+        } else if (m_current_line.count_values() == 9) {
+            auto x1 = m_current_line.get_value(0, 0.0f);
+            auto y1 = m_current_line.get_value(1, 0.0f);
+            auto z1 = m_current_line.get_value(2, 0.0f);
+            auto x2 = m_current_line.get_value(3, 0.0f);
+            auto y2 = m_current_line.get_value(4, 0.0f);
+            auto z2 = m_current_line.get_value(5, 0.0f);
+            auto x3 = m_current_line.get_value(6, 0.0f);
+            auto y3 = m_current_line.get_value(7, 0.0f);
+            auto z3 = m_current_line.get_value(8, 0.0f);
+            m_model->add_coordinate_system<cos::RectangularSystem>(name, Vec3{x1,y1,z1}, Vec3{x2,y2,z2}, Vec3{x3,y3,z3});
+        } else {
+            logging::error(false, "Cannot create coordinate system with", m_current_line.count_values(),
+                " values. Needs to be 3, 6 or 9.");
+        }
+    } else if (type== "CYLINDRICAL") {
+        if (m_current_line.count_values() == 9) {
+            auto x1 = m_current_line.get_value(0, 0.0f);
+            auto y1 = m_current_line.get_value(1, 0.0f);
+            auto z1 = m_current_line.get_value(2, 0.0f);
+            auto x2 = m_current_line.get_value(3, 0.0f);
+            auto y2 = m_current_line.get_value(4, 0.0f);
+            auto z2 = m_current_line.get_value(5, 0.0f);
+            auto x3 = m_current_line.get_value(6, 0.0f);
+            auto y3 = m_current_line.get_value(7, 0.0f);
+            auto z3 = m_current_line.get_value(8, 0.0f);
+            m_model->add_coordinate_system<cos::CylindricalSystem>(name, Vec3{x1,y1,z1}, Vec3{x2,y2,z2}, Vec3{x3,y3,z3});
+        } else {
+            logging::error(false, "Cannot create coordinate system with", m_current_line.count_values(),
+                " values. Needs to be exactly 9.");
+        }
+    }
+
+    else {
+        logging::error(false, "Unknown coordinate system type: ", type);
+    }
+    next_line();
+}
+
+void Reader::process_connector() {
+    auto type = m_current_line.require<std::string>("TYPE");
+    auto nset1 = m_current_line.require<std::string>("NSET1");
+    auto nset2 = m_current_line.require<std::string>("NSET2");
+    auto coord = m_current_line.require<std::string>("COORDINATESYSTEM");
+
+    constraint::ConnectorType ctype = constraint::ConnectorType::None;
+    if (type == "BEAM") {
+        ctype = constraint::ConnectorType::Beam;
+    } else if (type == "HINGE") {
+        ctype = constraint::ConnectorType::Hinge;
+    } else if (type == "CYLINDRICAL") {
+        ctype = constraint::ConnectorType::Cylindrical;
+    } else if (type == "TRANSLATOR") {
+        ctype = constraint::ConnectorType::Translator;
+    } else {
+        logging::error(false, "Unknown connector type: ", type);
+    }
+
+    m_model->add_connector(nset1, nset2, coord, ctype);
+
+    next_line();
+}
+
+
+void Reader::process_coupling() {
+    // read COUPLING, MASTER=xyz, SLAVE=xyz, DOFS=xyz, TYPE=xyz
+    auto master_set = m_current_line.require<std::string>("MASTER");
+    auto type       = m_current_line.require<std::string>("TYPE");
+
+    // either SLAVE or SURFACE can be defined. slave refers to a node set and surface to a surface set
+    auto slave_set  = m_current_line.parse  <std::string>("SLAVE", "");
+    auto surface    = m_current_line.parse  <std::string>("SFSET", "");
+
+    next_line();
+
+    Dofs dof_mask {false, false, false, false, false, false};
+    for (Dim i = 0; i < 6; i++) {
+        if (i < m_current_line.values().size()) {
+            dof_mask(i) = std::stof(m_current_line.values()[i]) > 0;
+        }
+    }
+
+    if (type == "KINEMATIC") {
+        if (surface.empty()) {
+            m_model->add_coupling(master_set, slave_set, dof_mask, constraint::CouplingType::KINEMATIC, false);
+        } else {
+            m_model->add_coupling(master_set, surface, dof_mask, constraint::CouplingType::KINEMATIC, true);
+        }
+    } else {
+        logging::warning(false, "Unknown coupling type: ", type);
+        logging::warning(false, "    Known coupling types: KINEMATIC");
+    }
+    next_line();
+}
+
+void Reader::process_tie() {
+    // read COUPLING, MASTER=xyz, SLAVE=xyz
+    auto master_set = m_current_line.require<std::string>("MASTER");
+    auto slave_set  = m_current_line.require<std::string>("SLAVE");
+    auto adjust     = m_current_line.parse  <std::string>("ADJUST", "NO");
+    auto distance   = m_current_line.require<Precision>("DISTANCE");
+
+    m_model->add_tie(master_set, slave_set, distance, adjust == "YES");
+    next_line();
+}
+
+void Reader::process_loadcase() {
+    if (m_current_line.require<std::string>("TYPE") == "LINEARSTATIC") {
+        process_loadcase_linear_static();
+    } else if (m_current_line.require<std::string>("TYPE") == "LINEARSTATICTOPO") {
+        process_loadcase_linear_static_topo();
+    } else if (m_current_line.require<std::string>("TYPE") == "EIGENFREQ") {
+        process_loadcase_eigenfreq();
+    } else {
+        logging::warning(false, "unknown loadcase type: ", m_current_line.require<std::string>("TYPE"));
+    }
+}
+
+void Reader::process_loadcase_linear_static() {
+    // read first line
+    next_line();
+    loadcase::LinearStatic lc {m_data.current_loadcase_num++, &m_writer, m_model.get()};
+    while (m_current_line.type() != END_OF_FILE) {
+        while (m_current_line.type() != KEYWORD_LINE && m_current_line.type() != END_OF_FILE) {
+            next_line();
+        }
+
+        logging::info(true, "   Parsing: ", m_current_line.line());
+        if (m_current_line.command() == "SUPPORT") {
+            process_loadcase_linear_static_support(&lc);
+        } else if (m_current_line.command() == "LOAD") {
+            process_loadcase_linear_static_load(&lc);
+        } else if (m_current_line.command() == "SOLVER") {
+            process_loadcase_linear_static_solver(&lc);
+        } else if (m_current_line.command() == "REQUESTSTIFFNESS") {
+            process_loadcase_linear_static_request_stiffness(&lc);
+        }else if (m_current_line.command() == "END") {
+            next_line();
+            break;
+        } else {
+            logging::warning(false, "   Unknown command for linear static loadcase: ", m_current_line.line());
+            next_line();
+        }
+    }
+
+    lc.run();
+}
+
+void Reader::process_loadcase_linear_static_topo() {
+    // read first line
+    next_line();
+    loadcase::LinearStaticTopo lc {m_data.current_loadcase_num++, &m_writer, m_model.get()};
+    while (m_current_line.type() != END_OF_FILE) {
+        while (m_current_line.type() != KEYWORD_LINE && m_current_line.type() != END_OF_FILE) {
+            next_line();
+        }
+
+        logging::info(true, "   Parsing: ", m_current_line.line());
+        if (m_current_line.command() == "SUPPORT") {
+            process_loadcase_linear_static_support(&lc);
+        } else if (m_current_line.command() == "LOAD") {
+            process_loadcase_linear_static_load(&lc);
+        } else if (m_current_line.command() == "SOLVER") {
+            process_loadcase_linear_static_solver(&lc);
+        } else if (m_current_line.command() == "EXPONENT") {
+            process_loadcase_linear_static_topo_exponent(&lc);
+        } else if (m_current_line.command() == "DENSITY") {
+            process_loadcase_linear_static_topo_density(&lc);
+        } else if (m_current_line.command() == "ORIENTATION") {
+            process_loadcase_linear_static_topo_orientation(&lc);
+        } else if (m_current_line.command() == "END") {
+            next_line();
+            break;
+        } else {
+            logging::warning(false, "   Unknown command for linear static topology loadcase: ", m_current_line.line());
+            next_line();
+        }
+    }
+
+    lc.run();
+}
+
+void Reader::process_loadcase_eigenfreq() {
+    // read first line
+    next_line();
+    loadcase::LinearEigenfrequency lc {m_data.current_loadcase_num++, &m_writer, m_model.get(), 10};
+    while (m_current_line.type() != END_OF_FILE) {
+        while (m_current_line.type() != KEYWORD_LINE && m_current_line.type() != END_OF_FILE) {
+            next_line();
+        }
+
+        logging::info(true, "   Parsing: ", m_current_line.line());
+        if (m_current_line.command() == "NUMEIGENVALUES") {
+            next_line();
+            lc.num_eigenvalues = m_current_line.get_value(0, 10);
+        } else if (m_current_line.command() == "SUPPORT") {
+            process_loadcase_eigenfreq_support(&lc);
+        } else if (m_current_line.command() == "END") {
+            next_line();
+            break;
+        } else {
+            logging::warning(false, "   Unknown command for eigenfrequency loadcase: ", m_current_line.line());
+            next_line();
+        }
+    }
+
+    lc.run();
+}
+
+void Reader::process_loadcase_eigenfreq_support(fem::loadcase::LinearEigenfrequency* lc) {
+    while (next_line().type() == DATA_LINE) {
+        for (auto str : m_current_line.values()) {
+            lc->supps.push_back(str);
+        }
+    }
+}
+
+void Reader::process_loadcase_linear_static_support(fem::loadcase::LinearStatic* lc) {
+    while (next_line().type() == DATA_LINE) {
+        for (auto str : m_current_line.values()) {
+            lc->supps.push_back(str);
+        }
+    }
+}
+void Reader::process_loadcase_linear_static_load(fem::loadcase::LinearStatic* lc) {
+    while (next_line().type() == DATA_LINE) {
+        for (auto str : m_current_line.values()) {
+            lc->loads.push_back(str);
+        }
+    }
+}
+void Reader::process_loadcase_linear_static_solver(fem::loadcase::LinearStatic* lc) {
+    if (m_current_line.has_key("DEVICE")) {
+        lc->device = m_current_line.parse<std::string>("DEVICE", "CPU") == "CPU" ? solver::CPU : solver::GPU;
+    }
+    if (m_current_line.has_key("METHOD")) {
+        lc->method =
+            m_current_line.parse<std::string>("METHOD", "DIRECT") == "DIRECT" ? solver::DIRECT : solver::INDIRECT;
+    }
+    next_line();
+}
+
+void Reader::process_loadcase_linear_static_request_stiffness(fem::loadcase::LinearStatic* lc) {
+    if (m_current_line.has_key("FILE")) {
+        lc->stiffness_file = m_current_line.parse<std::string>("FILE", "");
+    } else {
+        lc->stiffness_file = "stiffness_" + std::to_string(lc->id()) + ".txt";
+    }
+    next_line();
+}
+
+void Reader::process_loadcase_linear_static_topo_density(fem::loadcase::LinearStaticTopo* lc) {
+    while (next_line().type() == DATA_LINE) {
+        auto id         = m_current_line.get_value(0, 0);
+        auto ds         = m_current_line.get_value(1, 0.0f);
+
+        lc->density(id) = ds;
+    }
+}
+void Reader::process_loadcase_linear_static_topo_orientation(fem::loadcase::LinearStaticTopo* lc) {
+    while (next_line().type() == DATA_LINE) {
+        auto id         = m_current_line.get_value(0, 0);
+        auto angle_1    = m_current_line.get_value(1, 0.0f);
+        auto angle_2    = m_current_line.get_value(2, 0.0f);
+        auto angle_3    = m_current_line.get_value(3, 0.0f);
+        lc->orientation(id, 0) = angle_1;
+        lc->orientation(id, 1) = angle_2;
+        lc->orientation(id, 2) = angle_3;
+    }
+}
+void Reader::process_loadcase_linear_static_topo_exponent(fem::loadcase::LinearStaticTopo* lc) {
+    next_line();
+    auto exp     = m_current_line.get_value(0, 0.0f);
+    lc->exponent = exp;
+    next_line();
+}
+
 }    // namespace fem::reader